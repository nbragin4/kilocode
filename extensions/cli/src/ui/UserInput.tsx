/* eslint-disable max-lines */
import { type AssistantConfig } from "@continuedev/sdk";
import { Box, Text, useApp, useInput } from "ink";
import React, { useCallback, useState } from "react";

import { getAllSlashCommands } from "../commands/commands.js";
import { useServices } from "../hooks/useService.js";
import type { PermissionMode } from "../permissions/types.js";
import type { FileIndexServiceState } from "../services/FileIndexService.js";
import { SERVICE_NAMES, serviceContainer } from "../services/index.js";
import { modeService } from "../services/ModeService.js";
import { InputHistory } from "../util/inputHistory.js";

import { FileSearchUI } from "./FileSearchUI.js";
import {
  handleControlKeys,
  updateTextBufferState,
} from "./hooks/useUserInput.js";
import { SlashCommandUI } from "./SlashCommandUI.js";
import { TextBuffer } from "./TextBuffer.js";

interface UserInputProps {
  onSubmit: (message: string, imageMap?: Map<string, Buffer>) => void;
  isWaitingForResponse: boolean;
  inputMode: boolean;
  onInterrupt?: () => void;
  assistant?: AssistantConfig;
  wasInterrupted?: boolean;
  onFileAttached?: (filePath: string, content: string) => void;
  disabled?: boolean;
  placeholder?: string;
  hideNormalUI?: boolean;
  isRemoteMode?: boolean;
}

const UserInput: React.FC<UserInputProps> = ({
  onSubmit,
  isWaitingForResponse,
  inputMode,
  onInterrupt,
  assistant,
  wasInterrupted = false,
  onFileAttached,
  disabled = false,
  placeholder,
  hideNormalUI = false,
  isRemoteMode = false,
}) => {
  const [textBuffer] = useState(() => new TextBuffer());
  const [inputHistory] = useState(() => new InputHistory());

  // Stable callback for TextBuffer state changes to prevent race conditions
  const onStateChange = useCallback(() => {
    setInputText(textBuffer.text);
    setCursorPosition(textBuffer.cursor);
  }, [textBuffer]);

  // Set up callback for when TextBuffer state changes (e.g., rapid input finalized)
  React.useEffect(() => {
    textBuffer.setStateChangeCallback(onStateChange);

    // Cleanup on unmount: clear any pending timers
    return () => {
      textBuffer.clear();
    };
  }, [textBuffer, onStateChange]);
  const [inputText, setInputText] = useState("");
  const [cursorPosition, setCursorPosition] = useState(0);
  const [showSlashCommands, setShowSlashCommands] = useState(false);
  const [slashCommandFilter, setSlashCommandFilter] = useState("");
  const [selectedCommandIndex, setSelectedCommandIndex] = useState(0);
  const [showFileSearch, setShowFileSearch] = useState(false);
  const [fileSearchFilter, setFileSearchFilter] = useState("");
  const [selectedFileIndex, setSelectedFileIndex] = useState(0);
  const [currentFiles, setCurrentFiles] = useState<
    Array<{ path: string; displayName: string }>
  >([]);
  const { exit } = useApp();

  // Get file index service
  const { services } = useServices<{
    fileIndex: FileIndexServiceState;
  }>(["fileIndex"]);

  const getSlashCommands = () => {
    if (assistant || isRemoteMode) {
      return getAllSlashCommands(assistant || ({} as AssistantConfig), {
        isRemoteMode,
      });
    }

    // Fallback - basic commands without assistant
    return [
      { name: "help", description: "Show help message" },
      { name: "clear", description: "Clear the chat history" },
      { name: "exit", description: "Exit the chat" },
    ];
  };

  // Cycle through permission modes
  const cycleModes = async () => {
    const modes: PermissionMode[] = ["normal", "plan", "auto"];
    const currentMode = modeService.getCurrentMode();
    const currentIndex = modes.indexOf(currentMode);
    const nextIndex = (currentIndex + 1) % modes.length;
    const nextMode = modes[nextIndex];

    modeService.switchMode(nextMode);

    // Update the service container with the new tool permissions state
    // Since TOOL_PERMISSIONS was registered with registerValue(), we need to
    // update its value directly rather than reloading from a factory
    const updatedState = modeService.getToolPermissionService().getState();
    serviceContainer.set(SERVICE_NAMES.TOOL_PERMISSIONS, updatedState);

    // Show a brief indicator of the mode change
    // This will be reflected in the ModeIndicator component
    return nextMode;
  };

  // Update slash command UI state based on input
  const updateSlashCommandState = (text: string, cursor: number) => {
    // Only show slash commands if slash is the very first character
    if (!text.trimStart().startsWith("/")) {
      setShowSlashCommands(false);
      return;
    }

    const trimmedText = text.trimStart();
    const beforeCursor = trimmedText.slice(
      0,
      cursor - (text.length - trimmedText.length),
    );

    // Only show if cursor is after the slash and before any whitespace
    if (beforeCursor.length === 0 || !beforeCursor.startsWith("/")) {
      setShowSlashCommands(false);
      return;
    }

    const afterSlash = beforeCursor.slice(1);

    // Check if we have whitespace in the command
    if (afterSlash.includes(" ") || afterSlash.includes("\n")) {
      setShowSlashCommands(false);
      return;
    }

    // We're in a slash command context - check if it's a complete command
    const allCommands = getSlashCommands();
    const exactMatch = allCommands.find((cmd) => cmd.name === afterSlash);

    // Hide selector if we have an exact match and there's a space after cursor
    if (exactMatch) {
      const restOfText = text.slice(cursor);
      // Only hide if there's a space or newline immediately after cursor
      const shouldHide =
        restOfText.startsWith(" ") || restOfText.startsWith("\n");
      if (shouldHide) {
        setShowSlashCommands(false);
        return;
      }
    }

    // Check if there are any matching commands
    const filteredCommands = allCommands.filter((cmd) =>
      cmd.name.toLowerCase().includes(afterSlash.toLowerCase()),
    );

    // If no commands match, hide the dropdown to allow normal Enter behavior
    if (filteredCommands.length === 0) {
      setShowSlashCommands(false);
      return;
    }

    // Show selector for partial matches
    setShowSlashCommands(true);
    setSlashCommandFilter(afterSlash);
    setSelectedCommandIndex(0);
    setShowFileSearch(false);
  };

  // Update file search UI state based on input
  const updateFileSearchState = (text: string, cursor: number) => {
    // Don't show file search in remote mode
    if (isRemoteMode) {
      setShowFileSearch(false);
      return;
    }

    // Check if we're in a file search context
    const beforeCursor = text.slice(0, cursor);
    const lastAtIndex = beforeCursor.lastIndexOf("@");

    if (lastAtIndex === -1) {
      setShowFileSearch(false);
    } else {
      // Check if there's any whitespace between the last @ and cursor
      const afterAt = beforeCursor.slice(lastAtIndex + 1);

      if (afterAt.includes(" ") || afterAt.includes("\n")) {
        setShowFileSearch(false);
      } else {
        // We're in a file search context - check if there are matching files
        const fileIndexService = services.fileIndex;
        if (fileIndexService) {
          const filteredFiles = fileIndexService.files.filter((file) => {
            if (afterAt.length === 0) {
              return true;
            }
            const lowerFilter = afterAt.toLowerCase();
            return (
              file.displayName.toLowerCase().includes(lowerFilter) ||
              file.path.toLowerCase().includes(lowerFilter)
            );
          });

          // If no files match, hide the dropdown to allow normal Enter behavior
          if (filteredFiles.length === 0 && afterAt.length > 0) {
            setShowFileSearch(false);
            return;
          }
        }

        setShowFileSearch(true);
        setFileSearchFilter(afterAt);
        setSelectedFileIndex(0);
        setShowSlashCommands(false);
      }
    }
  };

  // Get filtered commands for navigation - using the same sorting logic as SlashCommandUI
  const getFilteredCommands = () => {
    const allCommands = getSlashCommands();
    return allCommands
      .filter((cmd) =>
        cmd.name.toLowerCase().includes(slashCommandFilter.toLowerCase()),
      )
      .sort((a, b) => {
        const aStartsWith = a.name
          .toLowerCase()
          .startsWith(slashCommandFilter.toLowerCase());
        const bStartsWith = b.name
          .toLowerCase()
          .startsWith(slashCommandFilter.toLowerCase());

        if (aStartsWith && !bStartsWith) return -1;
        if (!aStartsWith && bStartsWith) return 1;

        return a.name.localeCompare(b.name);
      });
  };

  // Handle slash command selection
  const selectSlashCommand = (commandName: string) => {
    const beforeCursor = inputText.slice(0, cursorPosition);
    const lastSlashIndex = beforeCursor.lastIndexOf("/");

    if (lastSlashIndex !== -1) {
      const beforeSlash = inputText.slice(0, lastSlashIndex);
      const afterCursor = inputText.slice(cursorPosition);

      // Replace the partial command with the full command
      const newText = beforeSlash + "/" + commandName + " " + afterCursor;
      const newCursorPos = lastSlashIndex + 1 + commandName.length + 1;

      textBuffer.setText(newText);
      textBuffer.setCursor(newCursorPos);
      setInputText(newText);
      setCursorPosition(newCursorPos);
      setShowSlashCommands(false);
    }
  };

  // Handle file selection
  const selectFile = async (filePath: string) => {
    const beforeCursor = inputText.slice(0, cursorPosition);
    const lastAtIndex = beforeCursor.lastIndexOf("@");

    if (lastAtIndex !== -1) {
      const beforeAt = inputText.slice(0, lastAtIndex);
      const afterCursor = inputText.slice(cursorPosition);

      // Replace the partial file reference with the full file path
      const newText = beforeAt + "@" + filePath + " " + afterCursor;
      const newCursorPos = lastAtIndex + 1 + filePath.length + 1;

      textBuffer.setText(newText);
      textBuffer.setCursor(newCursorPos);
      setInputText(newText);
      setCursorPosition(newCursorPos);
      setShowFileSearch(false);

      // Read the file content and notify parent component
      if (onFileAttached) {
        try {
          const fs = await import("fs/promises");
          const path = await import("path");
          const absolutePath = path.resolve(filePath);
          const content = await fs.readFile(absolutePath, "utf-8");
          onFileAttached(absolutePath, content);
        } catch (error) {
          console.error(`Error reading file ${filePath}:`, error);
        }
      }
    }
  };

  const handleSlashCommandNavigation = (key: any): boolean => {
    const filteredCommands = getFilteredCommands();

    if (key.upArrow) {
      setSelectedCommandIndex((prev) =>
        prev > 0 ? prev - 1 : filteredCommands.length - 1,
      );
      return true;
    }

    if (key.downArrow) {
      setSelectedCommandIndex((prev) =>
        prev < filteredCommands.length - 1 ? prev + 1 : 0,
      );
      return true;
    }

    if ((key.return && !key.shift) || key.tab) {
      if (filteredCommands.length > 0) {
        selectSlashCommand(filteredCommands[selectedCommandIndex].name);
      }
      return true;
    }

    return false;
  };

  const handleFileSearchNavigation = (key: any): boolean => {
    if (key.upArrow) {
      setSelectedFileIndex((prev) =>
        prev > 0 ? prev - 1 : Math.max(0, Math.min(currentFiles.length - 1, 9)),
      );
      return true;
    }

    if (key.downArrow) {
      setSelectedFileIndex((prev) =>
        prev < Math.min(currentFiles.length - 1, 9) ? prev + 1 : 0,
      );
      return true;
    }

    if ((key.return && !key.shift) || key.tab) {
      if (currentFiles.length > 0 && selectedFileIndex < currentFiles.length) {
        selectFile(currentFiles[selectedFileIndex].path);
      }
      return true;
    }

    return false;
  };

  const handleHistoryNavigation = (key: any): boolean => {
    if (!showSlashCommands && !showFileSearch) {
      if (key.upArrow) {
        const historyEntry = inputHistory.navigateUp(inputText);
        if (historyEntry !== null) {
          textBuffer.setText(historyEntry);
          textBuffer.setCursor(historyEntry.length);
          setInputText(historyEntry);
          setCursorPosition(historyEntry.length);
        }
        return true;
      }

      if (key.downArrow) {
        const historyEntry = inputHistory.navigateDown();
        if (historyEntry !== null) {
          textBuffer.setText(historyEntry);
          textBuffer.setCursor(historyEntry.length);
          setInputText(historyEntry);
          setCursorPosition(historyEntry.length);
        }
        return true;
      }
    }
    return false;
  };

  const handleEnterKey = (key: any): boolean => {
    if (key.return && !key.shift) {
      // Check for backslash continuation
      const beforeCursor = textBuffer.text.slice(0, cursorPosition);
      const trimmedBeforeCursor = beforeCursor.trimEnd();

      if (trimmedBeforeCursor.endsWith("\\")) {
        // Handle backslash continuation: remove the trailing "\" and add newline
        const beforeBackslash = trimmedBeforeCursor.slice(0, -1);
        const afterCursor = textBuffer.text.slice(cursorPosition);
        const newText = beforeBackslash + "\n" + afterCursor;
        const newCursorPos = beforeBackslash.length + 1;

        textBuffer.setText(newText);
        textBuffer.setCursor(newCursorPos);
        setInputText(newText);
        setCursorPosition(newCursorPos);
        updateSlashCommandState(newText, newCursorPos);
        updateFileSearchState(newText, newCursorPos);
        return true;
      }

<<<<<<< HEAD
      // Normal Enter behavior - submit if there's content
      if (textBuffer.text.trim() && !isWaitingForResponse) {
        // Get images before expanding paste blocks
        const imageMap = textBuffer.getAllImages();

        // Expand all paste blocks before submitting
        textBuffer.expandAllPasteBlocks();
        const submittedText = textBuffer.text.trim();
        inputHistory.addEntry(submittedText);

        // Submit with images
        onSubmit(submittedText, imageMap);

=======
      // Normal Enter behavior - submit if there's content OR if resuming after interruption
      if ((textBuffer.text.trim() || wasInterrupted) && !isWaitingForResponse) {
        // Expand all paste blocks before submitting
        textBuffer.expandAllPasteBlocks();
        const submittedText = textBuffer.text.trim();

        // Only add to history if there's actual text (not when resuming)
        if (submittedText) {
          inputHistory.addEntry(submittedText);
        }

        // Send empty string when resuming, actual text otherwise
        onSubmit(submittedText);
>>>>>>> 51641ef7
        textBuffer.clear();
        setInputText("");
        setCursorPosition(0);
        setShowSlashCommands(false);
      }
      return true;
    }
    return false;
  };

  const handleNewLine = (input: string, key: any): boolean => {
    if (input === "\r" || input === "\\\r") {
      const handled = textBuffer.handleInput("\n", key);
      if (handled) {
        const newText = textBuffer.text;
        const newCursor = textBuffer.cursor;
        setInputText(newText);
        setCursorPosition(newCursor);
        updateSlashCommandState(newText, newCursor);
        updateFileSearchState(newText, newCursor);
      }
      return true;
    }
    return false;
  };

  const handleEscapeKey = (key: any): boolean => {
    if (!key.escape) return false;

    // Handle escape key to interrupt streaming
    if (isWaitingForResponse && onInterrupt) {
      onInterrupt();
      return true;
    }

    // Handle escape key to close slash command UI
    if (showSlashCommands && inputMode) {
      setShowSlashCommands(false);
      return true;
    }

    // Handle escape key to close file search UI
    if (showFileSearch && inputMode) {
      setShowFileSearch(false);
      return true;
    }

    return false;
  };

  // Clear input function
  const clearInput = () => {
    textBuffer.clear();
    setInputText("");
    setCursorPosition(0);
    setShowSlashCommands(false);
    setShowFileSearch(false);
    inputHistory.resetNavigation();
  };

  // Handle text buffer updates for async operations like image pasting
  const handleTextBufferUpdate = () => {
    const newText = textBuffer.text;
    const newCursor = textBuffer.cursor;
    setInputText(newText);
    setCursorPosition(newCursor);
    updateSlashCommandState(newText, newCursor);
    updateFileSearchState(newText, newCursor);
    inputHistory.resetNavigation();
  };

  useInput((input, key) => {
    // Don't handle any input when disabled
    if (disabled) {
      return;
    }

    // Handle control keys
    if (
      handleControlKeys({
        input,
        key,
        exit,
        showSlashCommands,
        showFileSearch,
        cycleModes,
        clearInput,
        textBuffer,
        onTextBufferUpdate: handleTextBufferUpdate,
      })
    ) {
      return;
    }

    // Handle escape key variations
    if (handleEscapeKey(key)) {
      return;
    }

    // Allow typing during streaming, but block submission
    if (!inputMode) {
      // Block only Enter key submission during streaming
      if (key.return && !key.shift) {
        return;
      }
      // Allow all other input (typing, navigation, etc.)
    }

    // Handle slash command navigation
    if (showSlashCommands) {
      if (handleSlashCommandNavigation(key)) {
        return;
      }
    }

    // Handle file search navigation
    if (showFileSearch) {
      if (handleFileSearchNavigation(key)) {
        return;
      }
    }

    // Handle input history navigation
    if (handleHistoryNavigation(key)) {
      return;
    }

    // Handle Enter key
    if (handleEnterKey(key)) {
      return;
    }

    // Handle Shift+Enter (new line)
    if (handleNewLine(input, key)) {
      return;
    }

    // Let TextBuffer handle the input
    const handled = textBuffer.handleInput(input, key);

    // Update React state to trigger re-render
    updateTextBufferState({
      handled,
      textBuffer,
      setInputText,
      setCursorPosition,
      updateSlashCommandState,
      updateFileSearchState,
      inputHistory,
    });
  });

  const renderInputText = () => {
    const placeholderText = isRemoteMode
      ? "Ask anything, / for slash commands"
      : placeholder || "Ask anything, @ for context, / for slash commands";
    if (inputText.length === 0) {
      return (
        <>
          {(inputMode || isWaitingForResponse) && (
            <Text italic color="gray">
              ▋{placeholderText}
            </Text>
          )}
          {!inputMode && !isWaitingForResponse && (
            <Text italic color="gray">
              {placeholderText}
            </Text>
          )}
        </>
      );
    }

    if (inputMode || isWaitingForResponse) {
      // Handle multi-line text with cursor
      const lines = inputText.split("\n");
      let charCount = 0;
      let cursorLine = 0;
      let cursorCol = 0;

      // Find which line and column the cursor is on
      for (let i = 0; i < lines.length; i++) {
        if (cursorPosition <= charCount + lines[i].length) {
          cursorLine = i;
          cursorCol = cursorPosition - charCount;
          break;
        }
        charCount += lines[i].length + 1; // +1 for the newline character
      }

      // Handle cursor at the very end
      if (cursorPosition >= inputText.length) {
        cursorLine = lines.length - 1;
        cursorCol = lines[cursorLine].length;
      }

      return (
        <Box flexDirection="column">
          {lines.map((line, lineIndex) => {
            if (lineIndex === cursorLine) {
              // Line with cursor
              const beforeCursor = line.slice(0, cursorCol);
              const atCursor = line.slice(cursorCol, cursorCol + 1);
              const afterCursor = line.slice(cursorCol + 1);

              return (
                <Text key={lineIndex}>
                  {beforeCursor}
                  <Text inverse>{atCursor || " "}</Text>
                  {afterCursor}
                </Text>
              );
            } else {
              // Regular line - ensure empty lines still render
              return <Text key={lineIndex}>{line || " "}</Text>;
            }
          })}
        </Box>
      );
    } else {
      // Not in input mode, just display the text
      return (
        <Box flexDirection="column">
          {inputText.split("\n").map((line, index) => (
            <Text key={index}>{line || " "}</Text>
          ))}
        </Box>
      );
    }
  };

  // Don't render anything when disabled
  if (disabled) {
    return null;
  }

  return (
    <Box flexDirection="column">
      {/* Interruption message - shown just above the input box */}
      {wasInterrupted && (
        <Box paddingX={1} marginBottom={0}>
          <Text color="yellow">
            ⚠ Interrupted by user - Press enter to resume
          </Text>
        </Box>
      )}

      {/* Input box */}
      <Box
        borderStyle="round"
        borderTop={true}
        paddingX={1}
        borderColor={isRemoteMode ? "cyan" : "gray"}
      >
        <Text color={isRemoteMode ? "cyan" : "blue"} bold>
          {isRemoteMode ? "◉" : "●"}{" "}
        </Text>
        {renderInputText()}
      </Box>

      {/* Slash command UI - show in remote mode OR when assistant is available */}
      {showSlashCommands &&
        inputMode &&
        !hideNormalUI &&
        (isRemoteMode || assistant) && (
          <SlashCommandUI
            assistant={assistant}
            filter={slashCommandFilter}
            selectedIndex={selectedCommandIndex}
            isRemoteMode={isRemoteMode}
          />
        )}

      {/* File search UI - only show in local mode */}
      {showFileSearch && inputMode && !hideNormalUI && !isRemoteMode && (
        <FileSearchUI
          filter={fileSearchFilter}
          selectedIndex={selectedFileIndex}
          onSelect={selectFile}
          onFilesUpdated={setCurrentFiles}
        />
      )}
    </Box>
  );
};

export { UserInput };<|MERGE_RESOLUTION|>--- conflicted
+++ resolved
@@ -408,23 +408,11 @@
         return true;
       }
 
-<<<<<<< HEAD
       // Normal Enter behavior - submit if there's content
-      if (textBuffer.text.trim() && !isWaitingForResponse) {
+      if ((textBuffer.text.trim() || wasInterrupted) && !isWaitingForResponse) {
         // Get images before expanding paste blocks
         const imageMap = textBuffer.getAllImages();
 
-        // Expand all paste blocks before submitting
-        textBuffer.expandAllPasteBlocks();
-        const submittedText = textBuffer.text.trim();
-        inputHistory.addEntry(submittedText);
-
-        // Submit with images
-        onSubmit(submittedText, imageMap);
-
-=======
-      // Normal Enter behavior - submit if there's content OR if resuming after interruption
-      if ((textBuffer.text.trim() || wasInterrupted) && !isWaitingForResponse) {
         // Expand all paste blocks before submitting
         textBuffer.expandAllPasteBlocks();
         const submittedText = textBuffer.text.trim();
@@ -434,9 +422,9 @@
           inputHistory.addEntry(submittedText);
         }
 
-        // Send empty string when resuming, actual text otherwise
-        onSubmit(submittedText);
->>>>>>> 51641ef7
+        // Submit with images
+        onSubmit(submittedText, imageMap);
+
         textBuffer.clear();
         setInputText("");
         setCursorPosition(0);
