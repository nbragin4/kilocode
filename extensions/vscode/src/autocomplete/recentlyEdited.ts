<<<<<<< HEAD
import type { RecentlyEditedRange } from "core/autocomplete/recentlyEdited";
import type { RangeInFileWithContents } from "core/commands/util";
=======
import { getSymbolsForSnippet } from "core/autocomplete/ranking";
import { RecentlyEditedRange } from "core/autocomplete/recentlyEdited";
import { RangeInFileWithContents } from "core/commands/util";
>>>>>>> 0d78fe87
import * as vscode from "vscode";

type VsCodeRecentlyEditedRange = {
  uri: vscode.Uri;
  range: vscode.Range;
} & Omit<RecentlyEditedRange, "filepath" | "range">;

interface VsCodeRecentlyEditedDocument {
  timestamp: number;
  uri: vscode.Uri;
}

export class RecentlyEditedTracker {
  private static staleTime = 1000 * 60 * 2;
  private static maxRecentlyEditedRanges = 3;
  private recentlyEditedRanges: VsCodeRecentlyEditedRange[] = [];

  private recentlyEditedDocuments: VsCodeRecentlyEditedDocument[] = [];
  private static maxRecentlyEditedDocuments = 10;

  constructor() {
    vscode.workspace.onDidChangeTextDocument((event) => {
      if (event.document.uri.scheme !== "file") {
        return;
      }
      event.contentChanges.forEach((change) => {
        const editedRange = {
          uri: event.document.uri,
          range: new vscode.Range(
            new vscode.Position(change.range.start.line, 0),
            new vscode.Position(change.range.end.line + 1, 0),
          ),
          timestamp: Date.now(),
        };
        this.insertRange(editedRange);
      });

      this.insertDocument(event.document.uri);
    });

    setInterval(() => {
      this.removeOldEntries();
    }, 1000 * 15);
  }

  private async insertRange(
    editedRange: Omit<VsCodeRecentlyEditedRange, "lines" | "symbols">,
  ): Promise<void> {
    // Check for overlap with any existing ranges
    for (let i = 0; i < this.recentlyEditedRanges.length; i++) {
      let range = this.recentlyEditedRanges[i];
      if (range.range.intersection(editedRange.range)) {
        const union = range.range.union(editedRange.range);
        const contents = await this._getContentsForRange({
          ...range,
          range: union,
        });
        range = {
          ...range,
          range: union,
          lines: contents.split("\n"),
          symbols: getSymbolsForSnippet(contents),
        };
        return;
      }
    }

    // Otherwise, just add the new and maintain max size
    const contents = await this._getContentsForRange(editedRange);
    const newLength = this.recentlyEditedRanges.unshift({
      ...editedRange,
      lines: contents.split("\n"),
      symbols: getSymbolsForSnippet(contents),
    });
    if (newLength >= RecentlyEditedTracker.maxRecentlyEditedRanges) {
      this.recentlyEditedRanges = this.recentlyEditedRanges.slice(
        0,
        RecentlyEditedTracker.maxRecentlyEditedRanges,
      );
    }
  }

  private insertDocument(uri: vscode.Uri): void {
    // Don't add a duplicate
    if (this.recentlyEditedDocuments.some((doc) => doc.uri === uri)) {
      return;
    }

    const newLength = this.recentlyEditedDocuments.unshift({
      uri,
      timestamp: Date.now(),
    });
    if (newLength >= RecentlyEditedTracker.maxRecentlyEditedDocuments) {
      this.recentlyEditedDocuments = this.recentlyEditedDocuments.slice(
        0,
        RecentlyEditedTracker.maxRecentlyEditedDocuments,
      );
    }
  }

  private removeOldEntries() {
    this.recentlyEditedRanges = this.recentlyEditedRanges.filter(
      (entry) => entry.timestamp > Date.now() - RecentlyEditedTracker.staleTime,
    );
  }

  private async _getContentsForRange(
    entry: Omit<VsCodeRecentlyEditedRange, "lines" | "symbols">,
  ): Promise<string> {
    return vscode.workspace.fs.readFile(entry.uri).then((content) =>
      content
        .toString()
        .split("\n")
        .slice(entry.range.start.line, entry.range.end.line + 1)
        .join("\n"),
    );
  }

  public async getRecentlyEditedRanges(): Promise<RecentlyEditedRange[]> {
    return this.recentlyEditedRanges.map((entry) => {
      return {
        ...entry,
        filepath: entry.uri.fsPath,
      };
    });
  }

  public async getRecentlyEditedDocuments(): Promise<
    RangeInFileWithContents[]
  > {
    const results = await Promise.all(
      this.recentlyEditedDocuments.map(async (entry) => {
        try {
          const contents = await vscode.workspace.fs
            .readFile(entry.uri)
            .then((content) => content.toString());
          const lines = contents.split("\n");

          return {
            filepath: entry.uri.fsPath,
            contents,
            range: {
              start: { line: 0, character: 0 },
              end: {
                line: lines.length - 1,
                character: lines[lines.length - 1].length,
              },
            },
          };
        } catch (e) {
          return null;
        }
      }),
    );

    return results.filter((result) => result !== null) as any;
  }
}<|MERGE_RESOLUTION|>--- conflicted
+++ resolved
@@ -1,11 +1,6 @@
-<<<<<<< HEAD
-import type { RecentlyEditedRange } from "core/autocomplete/recentlyEdited";
-import type { RangeInFileWithContents } from "core/commands/util";
-=======
 import { getSymbolsForSnippet } from "core/autocomplete/ranking";
 import { RecentlyEditedRange } from "core/autocomplete/recentlyEdited";
 import { RangeInFileWithContents } from "core/commands/util";
->>>>>>> 0d78fe87
 import * as vscode from "vscode";
 
 type VsCodeRecentlyEditedRange = {
