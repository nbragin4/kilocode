import { execSync } from "child_process";
import * as fs from "fs";
import os from "os";
import path from "path";

import {
  ConfigResult,
  ConfigValidationError,
  ModelRole,
} from "@continuedev/config-yaml";
import * as JSONC from "comment-json";
import * as tar from "tar";

import {
  BrowserSerializedContinueConfig,
  Config,
  ContextProviderWithParams,
  ContinueConfig,
  ContinueRcJson,
  CustomContextProvider,
  CustomLLM,
  EmbeddingsProviderDescription,
  IContextProvider,
  IDE,
  IdeInfo,
  IdeSettings,
  IdeType,
  ILLM,
  ILLMLogger,
  LLMOptions,
  ModelDescription,
  RerankerDescription,
  SerializedContinueConfig,
  SlashCommand,
} from "..";
import {
  slashCommandFromDescription,
  slashFromCustomCommand,
} from "../commands/index";
import { MCPManagerSingleton } from "../context/mcp";
import CodebaseContextProvider from "../context/providers/CodebaseContextProvider";
import ContinueProxyContextProvider from "../context/providers/ContinueProxyContextProvider";
import CustomContextProviderClass from "../context/providers/CustomContextProvider";
import FileContextProvider from "../context/providers/FileContextProvider";
import { contextProviderClassFromName } from "../context/providers/index";
import { useHub } from "../control-plane/env";
import { BaseLLM } from "../llm";
import { LLMClasses, llmFromDescription } from "../llm/llms";
import CustomLLMClass from "../llm/llms/CustomLLM";
import FreeTrial from "../llm/llms/FreeTrial";
import { LLMReranker } from "../llm/llms/llm";
import TransformersJsEmbeddingsProvider from "../llm/llms/TransformersJsEmbeddingsProvider";
import { slashCommandFromPromptFileV1 } from "../promptFiles/v1/slashCommandFromPromptFile";
import { getAllPromptFiles } from "../promptFiles/v2/getPromptFiles";
import { allTools } from "../tools";
import { copyOf } from "../util";
import { GlobalContext } from "../util/GlobalContext";
import mergeJson from "../util/merge";
import {
  DEFAULT_CONFIG_TS_CONTENTS,
  getConfigJsonPath,
  getConfigJsonPathForRemote,
  getConfigJsPath,
  getConfigJsPathForRemote,
  getConfigTsPath,
  getContinueDotEnv,
  getEsbuildBinaryPath,
} from "../util/paths";
import { localPathToUri } from "../util/pathToUri";

import { getSystemPromptDotFile } from "./getSystemPromptDotFile";
import { modifyAnyConfigWithSharedConfig } from "./sharedConfig";
import {
  getModelByRole,
  isSupportedLanceDbCpuTargetForLinux,
  serializePromptTemplates,
} from "./util";
import { validateConfig } from "./validation.js";

export function resolveSerializedConfig(
  filepath: string,
): SerializedContinueConfig {
  let content = fs.readFileSync(filepath, "utf8");
  const config = JSONC.parse(content) as unknown as SerializedContinueConfig;
  if (config.env && Array.isArray(config.env)) {
    const env = {
      ...process.env,
      ...getContinueDotEnv(),
    };

    config.env.forEach((envVar) => {
      if (envVar in env) {
        content = (content as any).replaceAll(
          new RegExp(`"${envVar}"`, "g"),
          `"${env[envVar]}"`,
        );
      }
    });
  }

  return JSONC.parse(content) as unknown as SerializedContinueConfig;
}

const configMergeKeys = {
  models: (a: any, b: any) => a.title === b.title,
  contextProviders: (a: any, b: any) => a.name === b.name,
  slashCommands: (a: any, b: any) => a.name === b.name,
  customCommands: (a: any, b: any) => a.name === b.name,
};

function loadSerializedConfig(
  workspaceConfigs: ContinueRcJson[],
  ideSettings: IdeSettings,
  ideType: IdeType,
  overrideConfigJson: SerializedContinueConfig | undefined,
  ide: IDE,
): ConfigResult<SerializedContinueConfig> {
  let config: SerializedContinueConfig = overrideConfigJson!;
  if (!config) {
    try {
      config = resolveSerializedConfig(getConfigJsonPath());
    } catch (e) {
      throw new Error(`Failed to parse config.json: ${e}`);
    }
  }

  const errors = validateConfig(config);

  if (errors?.some((error) => error.fatal)) {
    return {
      errors,
      config: undefined,
      configLoadInterrupted: true,
    };
  }

  if (config.allowAnonymousTelemetry === undefined) {
    config.allowAnonymousTelemetry = true;
  }

  if (ideSettings.remoteConfigServerUrl) {
    try {
      const remoteConfigJson = resolveSerializedConfig(
        getConfigJsonPathForRemote(ideSettings.remoteConfigServerUrl),
      );
      config = mergeJson(config, remoteConfigJson, "merge", configMergeKeys);
    } catch (e) {
      console.warn("Error loading remote config: ", e);
    }
  }

  for (const workspaceConfig of workspaceConfigs) {
    config = mergeJson(
      config,
      workspaceConfig,
      workspaceConfig.mergeBehavior,
      configMergeKeys,
    );
  }

  if (os.platform() === "linux" && !isSupportedLanceDbCpuTargetForLinux(ide)) {
    config.disableIndexing = true;
  }

  return { config, errors, configLoadInterrupted: false };
}

async function serializedToIntermediateConfig(
  initial: SerializedContinueConfig,
  ide: IDE,
): Promise<Config> {
  // DEPRECATED - load custom slash commands
  const slashCommands: SlashCommand[] = [];
  for (const command of initial.slashCommands || []) {
    const newCommand = slashCommandFromDescription(command);
    if (newCommand) {
      slashCommands.push(newCommand);
    }
  }
  for (const command of initial.customCommands || []) {
    slashCommands.push(slashFromCustomCommand(command));
  }

  // DEPRECATED - load slash commands from v1 prompt files
  // NOTE: still checking the v1 default .prompts folder for slash commands
  const promptFiles = await getAllPromptFiles(
    ide,
    initial.experimental?.promptPath,
    true,
  );

  for (const file of promptFiles) {
    const slashCommand = slashCommandFromPromptFileV1(file.path, file.content);
    if (slashCommand) {
      slashCommands.push(slashCommand);
    }
  }

  const config: Config = {
    ...initial,
    slashCommands,
    contextProviders: initial.contextProviders || [],
  };

  return config;
}

function isModelDescription(
  llm: ModelDescription | CustomLLM,
): llm is ModelDescription {
  return (llm as ModelDescription).title !== undefined;
}

export function isContextProviderWithParams(
  contextProvider: CustomContextProvider | ContextProviderWithParams,
): contextProvider is ContextProviderWithParams {
  return (contextProvider as ContextProviderWithParams).name !== undefined;
}

/** Only difference between intermediate and final configs is the `models` array */
async function intermediateToFinalConfig({
  config,
  ide,
  ideSettings,
  ideInfo,
  uniqueId,
  llmLogger,
  workOsAccessToken,
  loadPromptFiles = true,
  allowFreeTrial = true,
}: {
  config: Config;
  ide: IDE;
  ideSettings: IdeSettings;
  ideInfo: IdeInfo;
  uniqueId: string;
  llmLogger: ILLMLogger;
  workOsAccessToken: string | undefined;
  loadPromptFiles?: boolean;
  allowFreeTrial?: boolean;
}): Promise<{ config: ContinueConfig; errors: ConfigValidationError[] }> {
  const errors: ConfigValidationError[] = [];

  // Auto-detect models
  let models: BaseLLM[] = [];
  for (const desc of config.models) {
    if (isModelDescription(desc)) {
      const llm = await llmFromDescription(
        desc,
        ide.readFile.bind(ide),
        uniqueId,
        ideSettings,
        llmLogger,
        config.completionOptions,
        config.systemMessage,
      );
      if (!llm) {
        continue;
      }

      if (llm.model === "AUTODETECT") {
        try {
          const modelNames = await llm.listModels();
          const detectedModels = await Promise.all(
            modelNames.map(async (modelName) => {
              return await llmFromDescription(
                {
                  ...desc,
                  model: modelName,
                  title: modelName,
                },
                ide.readFile.bind(ide),
                uniqueId,
                ideSettings,
                llmLogger,
                copyOf(config.completionOptions),
                config.systemMessage,
              );
            }),
          );
          models.push(
            ...(detectedModels.filter(
              (x) => typeof x !== "undefined",
            ) as BaseLLM[]),
          );
        } catch (e) {
          console.warn("Error listing models: ", e);
        }
      } else {
        models.push(llm);
      }
    } else {
      const llm = new CustomLLMClass({
        ...desc,
        options: { ...desc.options, logger: llmLogger } as any,
      });
      if (llm.model === "AUTODETECT") {
        try {
          const modelNames = await llm.listModels();
          const models = modelNames.map(
            (modelName) =>
              new CustomLLMClass({
                ...desc,
                options: {
                  ...desc.options,
                  model: modelName,
                  logger: llmLogger,
                },
              }),
          );

          models.push(...models);
        } catch (e) {
          console.warn("Error listing models: ", e);
        }
      } else {
        models.push(llm);
      }
    }
  }

  // Prepare models
  for (const model of models) {
    model.requestOptions = {
      ...model.requestOptions,
      ...config.requestOptions,
    };
    model.roles = model.roles ?? ["chat", "apply", "edit", "summarize"]; // Default to chat role if not specified
  }

  if (allowFreeTrial) {
    // Obtain auth token (iff free trial being used)
    const freeTrialModels = models.filter(
      (model) => model.providerName === "free-trial",
    );
    if (freeTrialModels.length > 0) {
      const ghAuthToken = await ide.getGitHubAuthToken({});
      for (const model of freeTrialModels) {
        (model as FreeTrial).setupGhAuthToken(ghAuthToken);
      }
    }
  } else {
    // Remove free trial models
    models = models.filter((model) => model.providerName !== "free-trial");
  }

  // Tab autocomplete model
  let tabAutocompleteModels: BaseLLM[] = [];
  if (config.tabAutocompleteModel) {
    tabAutocompleteModels = (
      await Promise.all(
        (Array.isArray(config.tabAutocompleteModel)
          ? config.tabAutocompleteModel
          : [config.tabAutocompleteModel]
        ).map(async (desc) => {
          if (isModelDescription(desc)) {
            const llm = await llmFromDescription(
              desc,
              ide.readFile.bind(ide),
              uniqueId,
              ideSettings,
              llmLogger,
              config.completionOptions,
              config.systemMessage,
            );

            if (llm?.providerName === "free-trial") {
              if (!allowFreeTrial) {
                // This shouldn't happen
                throw new Error("Free trial cannot be used with control plane");
              }
              const ghAuthToken = await ide.getGitHubAuthToken({});
              (llm as FreeTrial).setupGhAuthToken(ghAuthToken);
            }
            return llm;
          } else {
            return new CustomLLMClass(desc);
          }
        }),
      )
    ).filter((x) => x !== undefined) as BaseLLM[];
  }

  // These context providers are always included, regardless of what, if anything,
  // the user has configured in config.json

  const codebaseContextParams =
    (
      (config.contextProviders || [])
        .filter(isContextProviderWithParams)
        .find((cp) => cp.name === "codebase") as
        | ContextProviderWithParams
        | undefined
    )?.params || {};

  const DEFAULT_CONTEXT_PROVIDERS = [
    new FileContextProvider({}),
    // Add codebase provider if indexing is enabled
    ...(!config.disableIndexing
      ? [new CodebaseContextProvider(codebaseContextParams)]
      : []),
  ];

  const DEFAULT_CONTEXT_PROVIDERS_TITLES = DEFAULT_CONTEXT_PROVIDERS.map(
    ({ description: { title } }) => title,
  );

  // Context providers
  const contextProviders: IContextProvider[] = DEFAULT_CONTEXT_PROVIDERS;

  for (const provider of config.contextProviders || []) {
    if (isContextProviderWithParams(provider)) {
      const cls = contextProviderClassFromName(provider.name) as any;
      if (!cls) {
        if (!DEFAULT_CONTEXT_PROVIDERS_TITLES.includes(provider.name)) {
          console.warn(`Unknown context provider ${provider.name}`);
        }

        continue;
      }
      const instance: IContextProvider = new cls(provider.params);

      // Handle continue-proxy
      if (instance.description.title === "continue-proxy") {
        (instance as ContinueProxyContextProvider).workOsAccessToken =
          workOsAccessToken;
      }

      contextProviders.push(instance);
    } else {
      contextProviders.push(new CustomContextProviderClass(provider));
    }
  }

  // Embeddings Provider
  function getEmbeddingsILLM(
    embedConfig: EmbeddingsProviderDescription | ILLM | undefined,
  ): ILLM | null {
    if (embedConfig) {
      // config.ts-injected ILLM
      if ("providerName" in embedConfig) {
        return embedConfig;
      }
      const { provider, ...options } = embedConfig;
      if (provider === "transformers.js") {
        return new TransformersJsEmbeddingsProvider();
      } else {
        const cls = LLMClasses.find((c) => c.providerName === provider);
        if (cls) {
          const llmOptions: LLMOptions = {
            model: options.model ?? "UNSPECIFIED",
            ...options,
          };
          return new cls(llmOptions);
        } else {
          errors.push({
            fatal: false,
            message: `Embeddings provider ${provider} not found`,
          });
        }
      }
    }
    if (ideInfo.ideType === "vscode") {
      return new TransformersJsEmbeddingsProvider();
    }
    return null;
  }
  const newEmbedder = getEmbeddingsILLM(config.embeddingsProvider);

  // Reranker
  function getRerankingILLM(
    rerankingConfig: ILLM | RerankerDescription | undefined,
  ): ILLM | null {
    if (!rerankingConfig) {
      return null;
    }
    // config.ts-injected ILLM
    if ("providerName" in rerankingConfig) {
      return rerankingConfig;
    }
    const { name, params } = config.reranker as RerankerDescription;

    if (name === "llm") {
      const llm = models.find((model) => model.title === params?.modelTitle);
      if (!llm) {
        errors.push({
          fatal: false,
          message: `Unknown reranking model ${params?.modelTitle}`,
        });
        return null;
      } else {
        return new LLMReranker(llm);
      }
    } else {
      const cls = LLMClasses.find((c) => c.providerName === name);
      if (cls) {
        const llmOptions: LLMOptions = {
          model: params?.model,
          ...params,
        };
        return new cls(llmOptions);
      } else {
        errors.push({
          fatal: false,
          message: `Unknown reranking provider ${name}`,
        });
      }
    }
    return null;
  }
  const newReranker = getRerankingILLM(config.reranker);

  const continueConfig: ContinueConfig = {
    ...config,
    contextProviders,
    tools: [...allTools],
    mcpServerStatuses: [],
    slashCommands: config.slashCommands ?? [],
    modelsByRole: {
      chat: models,
      edit: models,
      apply: models,
      summarize: models,
      autocomplete: [...tabAutocompleteModels],
      embed: newEmbedder ? [newEmbedder] : [],
      rerank: newReranker ? [newReranker] : [],
    },
    selectedModelByRole: {
      chat: null, // Not implemented (uses GUI defaultModel)
      edit: null,
      apply: null,
      embed: newEmbedder ?? null,
      autocomplete: null,
      rerank: newReranker ?? null,
      summarize: null, // Not implemented
    },
    rules: [],
  };

  // Trigger MCP server refreshes (Config is reloaded again once connected!)
  const mcpManager = MCPManagerSingleton.getInstance();
  mcpManager.setConnections(
    (config.experimental?.modelContextProtocolServers ?? []).map(
      (server, index) => ({
        id: `continue-mcp-server-${index + 1}`,
        name: `MCP Server`,
        ...server,
      }),
    ),
    false,
  );

  // Handle experimental modelRole config values for apply and edit
  const inlineEditModel = getModelByRole(continueConfig, "inlineEdit")?.title;
  if (inlineEditModel) {
    const match = continueConfig.modelsByRole.chat.find(
      (m) => m.title === inlineEditModel,
    );
    if (match) {
      continueConfig.selectedModelByRole.edit = match;
      continueConfig.modelsByRole.edit = [match]; // The only option if inlineEdit role is set
    } else {
      errors.push({
        fatal: false,
        message: `experimental.modelRoles.inlineEdit model title ${inlineEditModel} not found in models array`,
      });
    }
  }

  const applyBlockModel = getModelByRole(
    continueConfig,
    "applyCodeBlock",
  )?.title;
  if (applyBlockModel) {
    const match = continueConfig.modelsByRole.chat.find(
      (m) => m.title === applyBlockModel,
    );
    if (match) {
      continueConfig.selectedModelByRole.apply = match;
      continueConfig.modelsByRole.apply = [match]; // The only option if applyCodeBlock role is set
    } else {
      errors.push({
        fatal: false,
        message: `experimental.modelRoles.applyCodeBlock model title ${inlineEditModel} not found in models array`,
      });
    }
  }

  // Add transformers JS to the embed models list if not already added
  if (
    ideInfo.ideType === "vscode" &&
    !continueConfig.modelsByRole.embed.find(
      (m) => m.providerName === "transformers.js",
    )
  ) {
    continueConfig.modelsByRole.embed.push(
      new TransformersJsEmbeddingsProvider(),
    );
  }

  return { config: continueConfig, errors };
}

function llmToSerializedModelDescription(llm: ILLM): ModelDescription {
  return {
    provider: llm.providerName,
    model: llm.model,
    title: llm.title ?? llm.model,
    apiKey: llm.apiKey,
    apiBase: llm.apiBase,
    contextLength: llm.contextLength,
    template: llm.template,
    completionOptions: llm.completionOptions,
<<<<<<< HEAD
=======
    systemMessage: llm.systemMessage,
    baseChatSystemMessage: llm.baseChatSystemMessage,
>>>>>>> 12d67a8c
    requestOptions: llm.requestOptions,
    promptTemplates: serializePromptTemplates(llm.promptTemplates),
    capabilities: llm.capabilities,
    roles: llm.roles,
    configurationStatus: llm.getConfigurationStatus(),
  };
}

async function finalToBrowserConfig(
  final: ContinueConfig,
  ide: IDE,
): Promise<BrowserSerializedContinueConfig> {
  return {
    allowAnonymousTelemetry: final.allowAnonymousTelemetry,
    completionOptions: final.completionOptions,
    slashCommands: final.slashCommands?.map(
      ({ run, ...slashCommandDescription }) => slashCommandDescription,
    ),
    contextProviders: final.contextProviders?.map((c) => c.description),
    disableIndexing: final.disableIndexing,
    disableSessionTitles: final.disableSessionTitles,
    userToken: final.userToken,
    ui: final.ui,
    experimental: final.experimental,
    rules: final.rules,
    docs: final.docs,
    tools: final.tools,
    mcpServerStatuses: final.mcpServerStatuses,
    tabAutocompleteOptions: final.tabAutocompleteOptions,
    usePlatform: await useHub(ide.getIdeSettings()),
    modelsByRole: Object.fromEntries(
      Object.entries(final.modelsByRole).map(([k, v]) => [
        k,
        v.map(llmToSerializedModelDescription),
      ]),
    ) as Record<ModelRole, ModelDescription[]>, // TODO better types here
    selectedModelByRole: Object.fromEntries(
      Object.entries(final.selectedModelByRole).map(([k, v]) => [
        k,
        v ? llmToSerializedModelDescription(v) : null,
      ]),
    ) as Record<ModelRole, ModelDescription | null>, // TODO better types here
    // data not included here because client doesn't need
  };
}

function escapeSpacesInPath(p: string): string {
  return p.replace(/ /g, "\\ ");
}

async function handleEsbuildInstallation(ide: IDE, ideType: IdeType) {
  // JetBrains is currently the only IDE that we've reached the plugin size limit and
  // therefore need to install esbuild manually to reduce the size
  if (ideType !== "jetbrains") {
    return;
  }

  const globalContext = new GlobalContext();
  if (globalContext.get("hasDismissedConfigTsNoticeJetBrains")) {
    return;
  }

  const esbuildPath = getEsbuildBinaryPath();

  if (fs.existsSync(esbuildPath)) {
    return;
  }

  console.debug("No esbuild binary detected");

  const shouldInstall = await promptEsbuildInstallation(ide);

  if (shouldInstall) {
    await downloadAndInstallEsbuild(ide);
  }
}

async function promptEsbuildInstallation(ide: IDE): Promise<boolean> {
  const installMsg = "Install esbuild";
  const dismissMsg = "Dismiss";

  const res = await ide.showToast(
    "warning",
    "You're using a custom 'config.ts' file, which requires 'esbuild' to be installed. Would you like to install it now?",
    dismissMsg,
    installMsg,
  );

  if (res === dismissMsg) {
    const globalContext = new GlobalContext();
    globalContext.update("hasDismissedConfigTsNoticeJetBrains", true);
    return false;
  }

  return res === installMsg;
}

/**
 * The download logic is adapted from here: https://esbuild.github.io/getting-started/#download-a-build
 */
async function downloadAndInstallEsbuild(ide: IDE) {
  const esbuildPath = getEsbuildBinaryPath();
  const tempDir = fs.mkdtempSync(path.join(os.tmpdir(), "esbuild-"));

  try {
    const target = `${os.platform()}-${os.arch()}`;
    const version = "0.19.11";
    const url = `https://registry.npmjs.org/@esbuild/${target}/-/${target}-${version}.tgz`;
    const tgzPath = path.join(tempDir, `esbuild-${version}.tgz`);

    console.debug(`Downloading esbuild from: ${url}`);
    execSync(`curl -fo "${tgzPath}" "${url}"`);

    console.debug(`Extracting tgz file to: ${tempDir}`);
    await tar.x({
      file: tgzPath,
      cwd: tempDir,
      strip: 2, // Remove the top two levels of directories
    });

    // Ensure the destination directory exists
    const destDir = path.dirname(esbuildPath);
    if (!fs.existsSync(destDir)) {
      fs.mkdirSync(destDir, { recursive: true });
    }

    // Move the file
    const extractedBinaryPath = path.join(tempDir, "esbuild");
    fs.renameSync(extractedBinaryPath, esbuildPath);

    // Ensure the binary is executable (not needed on Windows)
    if (os.platform() !== "win32") {
      fs.chmodSync(esbuildPath, 0o755);
    }

    // Clean up
    fs.unlinkSync(tgzPath);
    fs.rmSync(tempDir, { recursive: true });

    await ide.showToast(
      "info",
      `'esbuild' successfully installed to ${esbuildPath}`,
    );
  } catch (error) {
    console.error("Error downloading or saving esbuild binary:", error);
    throw error;
  }
}

async function tryBuildConfigTs() {
  try {
    if (process.env.IS_BINARY === "true") {
      await buildConfigTsWithBinary();
    } else {
      await buildConfigTsWithNodeModule();
    }
  } catch (e) {
    console.log(
      `Build error. Please check your ~/.continue/config.ts file: ${e}`,
    );
  }
}

async function buildConfigTsWithBinary() {
  const cmd = [
    escapeSpacesInPath(getEsbuildBinaryPath()),
    escapeSpacesInPath(getConfigTsPath()),
    "--bundle",
    `--outfile=${escapeSpacesInPath(getConfigJsPath())}`,
    "--platform=node",
    "--format=cjs",
    "--sourcemap",
    "--external:fetch",
    "--external:fs",
    "--external:path",
    "--external:os",
    "--external:child_process",
  ].join(" ");

  execSync(cmd);
}

async function buildConfigTsWithNodeModule() {
  const { build } = await import("esbuild");

  await build({
    entryPoints: [getConfigTsPath()],
    bundle: true,
    platform: "node",
    format: "cjs",
    outfile: getConfigJsPath(),
    external: ["fetch", "fs", "path", "os", "child_process"],
    sourcemap: true,
  });
}

function readConfigJs(): string | undefined {
  const configJsPath = getConfigJsPath();

  if (!fs.existsSync(configJsPath)) {
    return undefined;
  }

  return fs.readFileSync(configJsPath, "utf8");
}

async function buildConfigTsandReadConfigJs(ide: IDE, ideType: IdeType) {
  const configTsPath = getConfigTsPath();

  if (!fs.existsSync(configTsPath)) {
    return;
  }

  const currentContent = fs.readFileSync(configTsPath, "utf8");

  // If the user hasn't modified the default config.ts, don't bother building
  if (currentContent.trim() === DEFAULT_CONFIG_TS_CONTENTS.trim()) {
    return;
  }

  await handleEsbuildInstallation(ide, ideType);
  await tryBuildConfigTs();

  return readConfigJs();
}

async function loadContinueConfigFromJson(
  ide: IDE,
  workspaceConfigs: ContinueRcJson[],
  ideSettings: IdeSettings,
  ideInfo: IdeInfo,
  uniqueId: string,
  llmLogger: ILLMLogger,
  workOsAccessToken: string | undefined,
  overrideConfigJson: SerializedContinueConfig | undefined,
): Promise<ConfigResult<ContinueConfig>> {
  // Serialized config
  let {
    config: serialized,
    errors,
    configLoadInterrupted,
  } = loadSerializedConfig(
    workspaceConfigs,
    ideSettings,
    ideInfo.ideType,
    overrideConfigJson,
    ide,
  );

  if (!serialized || configLoadInterrupted) {
    return { errors, config: undefined, configLoadInterrupted: true };
  }

  const systemPromptDotFile = await getSystemPromptDotFile(ide);
  if (systemPromptDotFile) {
    serialized.systemMessage = systemPromptDotFile;
  }

  // Apply shared config
  // TODO: override several of these values with user/org shared config
  const sharedConfig = new GlobalContext().getSharedConfig();
  const withShared = modifyAnyConfigWithSharedConfig(serialized, sharedConfig);

  // Convert serialized to intermediate config
  let intermediate = await serializedToIntermediateConfig(withShared, ide);

  // Apply config.ts to modify intermediate config
  const configJsContents = await buildConfigTsandReadConfigJs(
    ide,
    ideInfo.ideType,
  );
  if (configJsContents) {
    try {
      // Try config.ts first
      const configJsPath = getConfigJsPath();
      let module: any;

      try {
        module = await import(configJsPath);
      } catch (e) {
        console.log(e);
        console.log(
          "Could not load config.ts as absolute path, retrying as file url ...",
        );
        try {
          module = await import(localPathToUri(configJsPath));
        } catch (e) {
          throw new Error("Could not load config.ts as file url either", {
            cause: e,
          });
        }
      }

      if (typeof require !== "undefined") {
        delete require.cache[require.resolve(configJsPath)];
      }
      if (!module.modifyConfig) {
        throw new Error("config.ts does not export a modifyConfig function.");
      }
      intermediate = module.modifyConfig(intermediate);
    } catch (e) {
      console.log("Error loading config.ts: ", e);
    }
  }

  // Apply remote config.js to modify intermediate config
  if (ideSettings.remoteConfigServerUrl) {
    try {
      const configJsPathForRemote = getConfigJsPathForRemote(
        ideSettings.remoteConfigServerUrl,
      );
      const module = await import(configJsPathForRemote);
      if (typeof require !== "undefined") {
        delete require.cache[require.resolve(configJsPathForRemote)];
      }
      if (!module.modifyConfig) {
        throw new Error("config.ts does not export a modifyConfig function.");
      }
      intermediate = module.modifyConfig(intermediate);
    } catch (e) {
      console.log("Error loading remotely set config.js: ", e);
    }
  }

  // Convert to final config format
  const { config: finalConfig, errors: finalErrors } =
    await intermediateToFinalConfig({
      config: intermediate,
      ide,
      ideSettings,
      ideInfo,
      uniqueId,
      llmLogger,
      workOsAccessToken,
    });
  return {
    config: finalConfig,
    errors: [...(errors ?? []), ...finalErrors],
    configLoadInterrupted: false,
  };
}

export {
  finalToBrowserConfig,
  intermediateToFinalConfig,
  loadContinueConfigFromJson,
  type BrowserSerializedContinueConfig,
};<|MERGE_RESOLUTION|>--- conflicted
+++ resolved
@@ -18,8 +18,6 @@
   ContinueConfig,
   ContinueRcJson,
   CustomContextProvider,
-  CustomLLM,
-  EmbeddingsProviderDescription,
   IContextProvider,
   IDE,
   IdeInfo,
@@ -27,9 +25,10 @@
   IdeType,
   ILLM,
   ILLMLogger,
+  JSONEmbeddingsProviderDescription,
+  JSONRerankerDescription,
   LLMOptions,
   ModelDescription,
-  RerankerDescription,
   SerializedContinueConfig,
   SlashCommand,
 } from "..";
@@ -205,12 +204,6 @@
   return config;
 }
 
-function isModelDescription(
-  llm: ModelDescription | CustomLLM,
-): llm is ModelDescription {
-  return (llm as ModelDescription).title !== undefined;
-}
-
 export function isContextProviderWithParams(
   contextProvider: CustomContextProvider | ContextProviderWithParams,
 ): contextProvider is ContextProviderWithParams {
@@ -244,7 +237,7 @@
   // Auto-detect models
   let models: BaseLLM[] = [];
   for (const desc of config.models) {
-    if (isModelDescription(desc)) {
+    if ("title" in desc) {
       const llm = await llmFromDescription(
         desc,
         ide.readFile.bind(ide),
@@ -353,7 +346,7 @@
           ? config.tabAutocompleteModel
           : [config.tabAutocompleteModel]
         ).map(async (desc) => {
-          if (isModelDescription(desc)) {
+          if ("title" in desc) {
             const llm = await llmFromDescription(
               desc,
               ide.readFile.bind(ide),
@@ -434,7 +427,7 @@
 
   // Embeddings Provider
   function getEmbeddingsILLM(
-    embedConfig: EmbeddingsProviderDescription | ILLM | undefined,
+    embedConfig: JSONEmbeddingsProviderDescription | ILLM | undefined,
   ): ILLM | null {
     if (embedConfig) {
       // config.ts-injected ILLM
@@ -469,7 +462,7 @@
 
   // Reranker
   function getRerankingILLM(
-    rerankingConfig: ILLM | RerankerDescription | undefined,
+    rerankingConfig: ILLM | JSONRerankerDescription | undefined,
   ): ILLM | null {
     if (!rerankingConfig) {
       return null;
@@ -478,7 +471,7 @@
     if ("providerName" in rerankingConfig) {
       return rerankingConfig;
     }
-    const { name, params } = config.reranker as RerankerDescription;
+    const { name, params } = config.reranker as JSONRerankerDescription;
 
     if (name === "llm") {
       const llm = models.find((model) => model.title === params?.modelTitle);
@@ -611,11 +604,8 @@
     contextLength: llm.contextLength,
     template: llm.template,
     completionOptions: llm.completionOptions,
-<<<<<<< HEAD
-=======
     systemMessage: llm.systemMessage,
     baseChatSystemMessage: llm.baseChatSystemMessage,
->>>>>>> 12d67a8c
     requestOptions: llm.requestOptions,
     promptTemplates: serializePromptTemplates(llm.promptTemplates),
     capabilities: llm.capabilities,
