--- conflicted
+++ resolved
@@ -27,11 +27,8 @@
   SiteIndexingConfig,
   ToolCall,
 } from "../";
-<<<<<<< HEAD
+import { DevDataLogEvent } from "../../packages/config-yaml/src/schemas/data";
 import { GlobalContextModelSelections } from "../util/GlobalContext";
-=======
-import { DevDataLogEvent } from "../../packages/config-yaml/src/schemas/data";
->>>>>>> 506c068a
 
 export type OnboardingModes = "Local" | "Best" | "Custom" | "Quickstart";
 
