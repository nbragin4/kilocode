import { BaseLLM } from "..";
import {
  ChatMessage,
  CompletionOptions,
  LLMOptions,
  ModelProvider,
} from "../..";
import { stripImages } from "../countTokens";
import { streamResponse } from "../stream";

class Ollama extends BaseLLM {
  static providerName: ModelProvider = "ollama";
  static defaultOptions: Partial<LLMOptions> = {
    apiBase: "http://localhost:11434/",
    model: "codellama-7b",
  };

  constructor(options: LLMOptions) {
    super(options);

    if (options.model === "AUTODETECT") {
      return;
    }
    this.fetch(this.getEndpoint("api/show"), {
      method: "POST",
      headers: {},
      body: JSON.stringify({ name: this._getModel() }),
    })
      .then(async (response) => {
        if (response.status !== 200) {
          console.warn(
            "Error calling Ollama /api/show endpoint: ",
            await response.text(),
          );
          return;
        }
        const body = await response.json();
        if (body.parameters) {
          const params = [];
          for (let line of body.parameters.split("\n")) {
            let parts = line.match(/^(\S+)\s+((?:".*")|\S+)$/);
            if (parts.length < 2) {
              continue;
            }
            let key = parts[1];
            let value = parts[2];
            switch (key) {
              case "num_ctx":
                this.contextLength = parseInt(value);
                break;
              case "stop":
                if (!this.completionOptions.stop) {
                  this.completionOptions.stop = [];
                }
<<<<<<< HEAD
                try {
                  this.completionOptions.stop.push(JSON.parse(value));
                }
                catch(e) {
                  console.warn('Error parsing stop parameter value "{value}: ${e}');
                }
=======
                this.completionOptions.stop.push(JSON.parse(value));
>>>>>>> 928f7b4e
                break;
              default:
                break;
            }
          }
        }
      })
      .catch((e) => {
        console.warn(`Error calling Ollama /api/show endpoint: ${e}`);
      });
  }

  private _getModel() {
    return (
      {
        "mistral-7b": "mistral:7b",
        "mixtral-8x7b": "mixtral:8x7b",
        "llama2-7b": "llama2:7b",
        "llama2-13b": "llama2:13b",
        "codellama-7b": "codellama:7b",
        "codellama-13b": "codellama:13b",
        "codellama-34b": "codellama:34b",
        "codellama-70b": "codellama:70b",
        "llama3-8b": "llama3:8b",
        "llama3-70b": "llama3:70b",
        "phi-2": "phi:2.7b",
        "phind-codellama-34b": "phind-codellama:34b-v2",
        "wizardcoder-7b": "wizardcoder:7b-python",
        "wizardcoder-13b": "wizardcoder:13b-python",
        "wizardcoder-34b": "wizardcoder:34b-python",
        "zephyr-7b": "zephyr:7b",
        "codeup-13b": "codeup:13b",
        "deepseek-1b": "deepseek-coder:1.3b",
        "deepseek-7b": "deepseek-coder:6.7b",
        "deepseek-33b": "deepseek-coder:33b",
        "neural-chat-7b": "neural-chat:7b-v3.3",
        "starcoder-1b": "starcoder:1b",
        "starcoder-3b": "starcoder:3b",
        "starcoder2-3b": "starcoder2:3b",
        "stable-code-3b": "stable-code:3b",
      }[this.model] ?? this.model
    );
  }

  private _convertMessage(message: ChatMessage) {
    if (typeof message.content === "string") {
      return message;
    }

    return {
      role: message.role,
      content: stripImages(message.content),
      images: message.content
        .filter((part) => part.type === "imageUrl")
        .map((part) => part.imageUrl?.url.split(",").at(-1)),
    };
  }

  private _convertArgs(
    options: CompletionOptions,
    prompt: string | ChatMessage[],
  ) {
    const finalOptions: any = {
      model: this._getModel(),
      raw: true,
      keep_alive: options.keepAlive ?? 60 * 30, // 30 minutes
      options: {
        temperature: options.temperature,
        top_p: options.topP,
        top_k: options.topK,
        num_predict: options.maxTokens,
        stop: options.stop,
        num_ctx: this.contextLength,
        mirostat: options.mirostat,
        num_thread: options.numThreads,
      },
    };

    if (typeof prompt === "string") {
      finalOptions.prompt = prompt;
    } else {
      finalOptions.messages = prompt.map(this._convertMessage);
    }

    return finalOptions;
  }

  private getEndpoint(endpoint: string): URL {
    let base = this.apiBase;
    if (process.env.IS_BINARY) {
      base = base?.replace("localhost", "127.0.0.1");
    }

    return new URL(endpoint, base);
  }

  protected async *_streamComplete(
    prompt: string,
    options: CompletionOptions,
  ): AsyncGenerator<string> {
    const response = await this.fetch(this.getEndpoint("api/generate"), {
      method: "POST",
      headers: {
        "Content-Type": "application/json",
      },
      body: JSON.stringify(this._convertArgs(options, prompt)),
    });

    let buffer = "";
    for await (const value of streamResponse(response)) {
      // Append the received chunk to the buffer
      buffer += value;
      // Split the buffer into individual JSON chunks
      const chunks = buffer.split("\n");
      buffer = chunks.pop() ?? "";

      for (let i = 0; i < chunks.length; i++) {
        const chunk = chunks[i];
        if (chunk.trim() !== "") {
          try {
            const j = JSON.parse(chunk);
            if ("response" in j) {
              yield j["response"];
            } else if ("error" in j) {
              throw new Error(j["error"]);
            }
          } catch (e) {
            throw new Error(`Error parsing Ollama response: ${e} ${chunk}`);
          }
        }
      }
    }
  }

  protected async *_streamChat(
    messages: ChatMessage[],
    options: CompletionOptions,
  ): AsyncGenerator<ChatMessage> {
    const response = await this.fetch(this.getEndpoint("api/chat"), {
      method: "POST",
      headers: {
        "Content-Type": "application/json",
      },
      body: JSON.stringify(this._convertArgs(options, messages)),
    });

    let buffer = "";
    for await (const value of streamResponse(response)) {
      // Append the received chunk to the buffer
      buffer += value;
      // Split the buffer into individual JSON chunks
      const chunks = buffer.split("\n");
      buffer = chunks.pop() ?? "";

      for (let i = 0; i < chunks.length; i++) {
        const chunk = chunks[i];
        if (chunk.trim() !== "") {
          try {
            const j = JSON.parse(chunk);
            if (j.message?.content) {
              yield {
                role: "assistant",
                content: j.message.content,
              };
            } else if (j.error) {
              throw new Error(j.error);
            }
          } catch (e) {
            throw new Error(`Error parsing Ollama response: ${e} ${chunk}`);
          }
        }
      }
    }
  }

  async listModels(): Promise<string[]> {
    const response = await this.fetch(
      // localhost was causing fetch failed in pkg binary only for this Ollama endpoint
      this.getEndpoint("api/tags"),
      {
        method: "GET",
      },
    );
    const data = await response.json();
    return data.models.map((model: any) => model.name);
  }
}

export default Ollama;<|MERGE_RESOLUTION|>--- conflicted
+++ resolved
@@ -52,16 +52,13 @@
                 if (!this.completionOptions.stop) {
                   this.completionOptions.stop = [];
                 }
-<<<<<<< HEAD
                 try {
                   this.completionOptions.stop.push(JSON.parse(value));
+                } catch (e) {
+                  console.warn(
+                    'Error parsing stop parameter value "{value}: ${e}',
+                  );
                 }
-                catch(e) {
-                  console.warn('Error parsing stop parameter value "{value}: ${e}');
-                }
-=======
-                this.completionOptions.stop.push(JSON.parse(value));
->>>>>>> 928f7b4e
                 break;
               default:
                 break;
