--- conflicted
+++ resolved
@@ -1221,12 +1221,9 @@
   analytics?: AnalyticsConfig;
   docs?: SiteIndexingConfig[];
   tools: Tool[];
-<<<<<<< HEAD
   modelsByRole: Record<ModelRole, ILLM[]>;
   selectedModelByRole: Record<ModelRole, ILLM | null>;
-=======
   data?: DataDestination[];
->>>>>>> 506c068a
 }
 
 export interface BrowserSerializedContinueConfig {
