--- conflicted
+++ resolved
@@ -31,13 +31,8 @@
 	value: string,
 	isSlashCommand: boolean = false,
 ): { newValue: string; mentionIndex: number } {
-<<<<<<< HEAD
-	// Handle slash command mode selection (when there's no @ symbol)
-	if (text.startsWith("/") && !text.includes("@")) {
-=======
 	// Handle slash command selection (only when explicitly selecting a slash command)
 	if (isSlashCommand) {
->>>>>>> 1695c83c
 		return {
 			newValue: value,
 			mentionIndex: 0,
@@ -112,12 +107,9 @@
 	Git = "git",
 	NoResults = "noResults",
 	Mode = "mode", // Add mode type
-<<<<<<< HEAD
 	Image = "image", // kilocode_change
-=======
 	Command = "command", // Add command type
 	SectionHeader = "sectionHeader", // Add section header type
->>>>>>> 1695c83c
 }
 
 export interface ContextMenuQueryItem {
