--- conflicted
+++ resolved
@@ -39,20 +39,12 @@
 		didHydrateState,
 		showWelcome,
 		shouldShowAnnouncement,
-<<<<<<< HEAD
 		// telemetrySetting, // kilocode_change not used
 		// telemetryKey, // kilocode_change not used
 		// machineId, // kilocode_change not used
 		// cloudUserInfo, // kilocode_change not used
 		// cloudIsAuthenticated, // kilocode_change not used
-=======
-		telemetrySetting,
-		telemetryKey,
-		machineId,
-		cloudUserInfo,
-		cloudIsAuthenticated,
-		cloudApiUrl,
->>>>>>> 6fce618f
+		cloudApiUrl, // KILO_TODO: check whether this is needed for us
 		renderContext,
 		mdmCompliant,
 	} = useExtensionState()
@@ -189,34 +181,25 @@
 			{tab === "settings" && (
 				<SettingsView ref={settingsRef} onDone={() => switchTab("chat")} targetSection={currentSection} /> // kilocode_change
 			)}
-<<<<<<< HEAD
 			{/* kilocode_change: add profileview */}
 			{tab === "profile" && <ProfileView onDone={() => switchTab("chat")} />}
 			{/* kilocode_change: we have our own market place */}
-			{/* {tab === "marketplace" && (
-				<MarketplaceView stateManager={marketplaceStateManager} onDone={() => switchTab("chat")} />
-			)} */}
-			{/* kilocode_change: we have our own profile view */}
-			{/* {tab === "account" && (
-				<AccountView userInfo={cloudUserInfo} isAuthenticated={false} onDone={() => switchTab("chat")} />
-			)} */}
-=======
-			{tab === "marketplace" && (
+			{/*tab === "marketplace" && (
 				<MarketplaceView
 					stateManager={marketplaceStateManager}
 					onDone={() => switchTab("chat")}
 					targetTab={currentMarketplaceTab as "mcp" | "mode" | undefined}
 				/>
-			)}
-			{tab === "account" && (
+			)*/}
+			{/* kilocode_change: we have our own profile view */}
+			{/* tab === "account" && (
 				<AccountView
 					userInfo={cloudUserInfo}
 					isAuthenticated={cloudIsAuthenticated}
 					cloudApiUrl={cloudApiUrl}
 					onDone={() => switchTab("chat")}
 				/>
-			)}
->>>>>>> 6fce618f
+			)*/}
 			<ChatView
 				ref={chatViewRef}
 				isHidden={tab !== "chat"}
