--- conflicted
+++ resolved
@@ -34,7 +34,7 @@
 		"about": "परिचय"
 	},
 	"prompts": {
-		"description": "प्रॉम्प्ट्स को बेहतर बनाना, कोड की व्याख्या करना और समस्याओं को ठीक करना जैसी त्वरित कार्रवाइयों के लिए उपयोग किए जाने वाले सहायक प्रॉम्प्ट्स को कॉन्फ़िगर करें। ये प्रॉम्प्ट्स Roo को सामान्य विकास कार्यों के लिए बेहतर सहायता प्रदान करने में मदद करते हैं।"
+		"description": "प्रॉम्प्ट्स को बेहतर बनाना, कोड की व्याख्या करना और समस्याओं को ठीक करना जैसी त्वरित कार्रवाइयों के लिए उपयोग किए जाने वाले सहायक प्रॉम्प्ट्स को कॉन्फ़िगर करें। ये प्रॉम्प्ट्स Kilo Code को सामान्य विकास कार्यों के लिए बेहतर सहायता प्रदान करने में मदद करते हैं।"
 	},
 	"codeIndex": {
 		"title": "कोडबेस इंडेक्सिंग",
@@ -349,7 +349,7 @@
 		"description": "AI के संदर्भ विंडो में शामिल जानकारी को नियंत्रित करें, जो token उपयोग और प्रतिक्रिया गुणवत्ता को प्रभावित करता है",
 		"autoCondenseContextPercent": {
 			"label": "बुद्धिमान संदर्भ संघनन को ट्रिगर करने की सीमा",
-			"description": "जब संदर्भ विंडो इस सीमा तक पहुंचती है, तो Roo इसे स्वचालित रूप से संघनित कर देगा।"
+			"description": "जब संदर्भ विंडो इस सीमा तक पहुंचती है, तो Kilo Code इसे स्वचालित रूप से संघनित कर देगा।"
 		},
 		"condensingApiConfiguration": {
 			"label": "संदर्भ संघनन के लिए API कॉन्फ़िगरेशन",
@@ -489,15 +489,11 @@
 		},
 		"MULTI_SEARCH_AND_REPLACE": {
 			"name": "प्रायोगिक मल्टी ब्लॉक diff उपकरण का उपयोग करें",
-<<<<<<< HEAD
 			"description": "जब सक्षम किया जाता है, तो Kilo Code मल्टी ब्लॉक diff उपकरण का उपयोग करेगा। यह एक अनुरोध में फ़ाइल में कई कोड ब्लॉक अपडेट करने का प्रयास करेगा।"
-=======
-			"description": "जब सक्षम किया जाता है, तो Roo मल्टी ब्लॉक diff उपकरण का उपयोग करेगा। यह एक अनुरोध में फ़ाइल में कई कोड ब्लॉक अपडेट करने का प्रयास करेगा।"
 		},
 		"CONCURRENT_FILE_READS": {
 			"name": "समवर्ती फ़ाइल पढ़ना सक्षम करें",
-			"description": "सक्षम होने पर, Roo एक ही अनुरोध में कई फ़ाइलें (अधिकतम 15 फ़ाइलें) पढ़ सकता है। अक्षम होने पर, Roo को एक बार में एक फ़ाइल पढ़नी होगी। कम सक्षम मॉडल के साथ काम करते समय या जब आप फ़ाइल एक्सेस पर अधिक नियंत्रण चाहते हैं तो इसे अक्षम करना मददगार हो सकता है।"
->>>>>>> 69f72002
+			"description": "सक्षम होने पर, Kilo Code एक ही अनुरोध में कई फ़ाइलें (अधिकतम 15 फ़ाइलें) पढ़ सकता है। अक्षम होने पर, Kilo Code को एक बार में एक फ़ाइल पढ़नी होगी। कम सक्षम मॉडल के साथ काम करते समय या जब आप फ़ाइल एक्सेस पर अधिक नियंत्रण चाहते हैं तो इसे अक्षम करना मददगार हो सकता है।"
 		}
 	},
 	"promptCaching": {
