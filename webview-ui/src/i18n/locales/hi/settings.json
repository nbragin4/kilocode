{
	"common": {
		"save": "सहेजें",
		"done": "पूर्ण",
		"cancel": "रद्द करें",
		"reset": "रीसेट करें",
		"select": "चुनें",
		"add": "हेडर जोड़ें",
		"remove": "हटाएं"
	},
	"header": {
		"title": "सेटिंग्स",
		"saveButtonTooltip": "परिवर्तन सहेजें",
		"nothingChangedTooltip": "कुछ भी नहीं बदला",
		"doneButtonTooltip": "असहेजे परिवर्तनों को छोड़ें और सेटिंग्स पैनल बंद करें"
	},
	"unsavedChangesDialog": {
		"title": "असहेजे परिवर्तन",
		"description": "क्या आप परिवर्तनों को छोड़कर जारी रखना चाहते हैं?",
		"cancelButton": "रद्द करें",
		"discardButton": "परिवर्तन छोड़ें"
	},
	"sections": {
		"providers": "प्रदाता",
		"autoApprove": "अनुमोदन",
		"browser": "ब्राउज़र",
		"checkpoints": "चेकपॉइंट",
		"notifications": "सूचनाएँ",
		"contextManagement": "संदर्भ",
		"terminal": "टर्मिनल",
		"prompts": "प्रॉम्प्ट्स",
		"experimental": "प्रायोगिक",
		"language": "भाषा",
		"about": "परिचय",
		"display": "प्रदर्शित करें"
	},
	"prompts": {
		"description": "प्रॉम्प्ट्स को बेहतर बनाना, कोड की व्याख्या करना और समस्याओं को ठीक करना जैसी त्वरित कार्रवाइयों के लिए उपयोग किए जाने वाले सहायक प्रॉम्प्ट्स को कॉन्फ़िगर करें। ये प्रॉम्प्ट्स Kilo Code को सामान्य विकास कार्यों के लिए बेहतर सहायता प्रदान करने में मदद करते हैं।"
	},
	"codeIndex": {
		"title": "कोडबेस इंडेक्सिंग",
		"enableLabel": "कोडबेस इंडेक्सिंग सक्षम करें",
		"enableDescription": "बेहतर खोज और संदर्भ समझने के लिए कोड इंडेक्सिंग सक्षम करें",
		"profileLabel": "एम्बेडिंग प्रदाता",
		"selectProfilePlaceholder": "प्रदाता चुनें",
		"openaiProvider": "OpenAI",
		"ollamaProvider": "Ollama",
		"geminiProvider": "Gemini",
		"geminiApiKeyLabel": "API कुंजी:",
		"geminiApiKeyPlaceholder": "अपना जेमिनी एपीआई कुंजी दर्ज करें",
		"vercelAiGatewayProvider": "Vercel AI Gateway",
		"vercelAiGatewayApiKeyLabel": "API कुंजी",
		"vercelAiGatewayApiKeyPlaceholder": "अपनी Vercel AI Gateway API कुंजी दर्ज करें",
		"mistralProvider": "Mistral",
		"mistralApiKeyLabel": "API कुंजी:",
		"mistralApiKeyPlaceholder": "अपनी मिस्ट्रल एपीआई कुंजी दर्ज करें",
		"openaiCompatibleProvider": "OpenAI संगत",
		"openAiKeyLabel": "OpenAI API कुंजी",
		"openAiKeyPlaceholder": "अपना OpenAI API कुंजी दर्ज करें",
		"openAiCompatibleBaseUrlLabel": "आधार URL",
		"openAiCompatibleApiKeyLabel": "API कुंजी",
		"openAiCompatibleApiKeyPlaceholder": "अपना API कुंजी दर्ज करें",
		"openAiCompatibleModelDimensionLabel": "एम्बेडिंग आयाम:",
		"modelDimensionLabel": "मॉडल आयाम",
		"openAiCompatibleModelDimensionPlaceholder": "उदा., 1536",
		"openAiCompatibleModelDimensionDescription": "आपके मॉडल के लिए एम्बेडिंग आयाम (आउटपुट साइज)। इस मान के लिए अपने प्रदाता के दस्तावेज़ीकरण की जांच करें। सामान्य मान: 384, 768, 1536, 3072।",
		"modelLabel": "मॉडल",
		"selectModelPlaceholder": "मॉडल चुनें",
		"ollamaUrlLabel": "Ollama URL:",
		"qdrantUrlLabel": "Qdrant URL",
		"qdrantKeyLabel": "Qdrant कुंजी:",
		"startIndexingButton": "शुरू करें",
		"clearIndexDataButton": "इंडेक्स साफ़ करें",
		"unsavedSettingsMessage": "इंडेक्सिंग प्रक्रिया शुरू करने से पहले कृपया अपनी सेटिंग्स सहेजें।",
		"clearDataDialog": {
			"title": "क्या आप सुनिश्चित हैं?",
			"description": "यह क्रिया पूर्ववत नहीं की जा सकती। यह आपके कोडबेस इंडेक्स डेटा को स्थायी रूप से हटा देगी।",
			"cancelButton": "रद्द करें",
			"confirmButton": "डेटा साफ़ करें"
		},
		"description": "अपने प्रोजेक्ट की सिमेंटिक खोज को सक्षम करने के लिए कोडबेस इंडेक्सिंग सेटिंग्स कॉन्फ़िगर करें। <0>और जानें</0>",
		"statusTitle": "स्थिति",
		"settingsTitle": "इंडेक्सिंग सेटिंग्स",
		"disabledMessage": "कोडबेस इंडेक्सिंग वर्तमान में अक्षम है। इंडेक्सिंग विकल्पों को कॉन्फ़िगर करने के लिए इसे ग्लोबल सेटिंग्स में सक्षम करें।",
		"embedderProviderLabel": "एम्बेडर प्रदाता",
		"modelPlaceholder": "मॉडल नाम दर्ज करें",
		"selectModel": "एक मॉडल चुनें",
		"ollamaBaseUrlLabel": "Ollama आधार URL",
		"qdrantApiKeyLabel": "Qdrant API कुंजी",
		"qdrantApiKeyPlaceholder": "अपनी Qdrant API कुंजी दर्ज करें (वैकल्पिक)",
		"setupConfigLabel": "सेटअप",
		"ollamaUrlPlaceholder": "http://localhost:11434",
		"openAiCompatibleBaseUrlPlaceholder": "https://api.example.com",
		"modelDimensionPlaceholder": "1536",
		"qdrantUrlPlaceholder": "http://localhost:6333",
		"saveError": "सेटिंग्स सहेजने में विफल",
		"modelDimensions": "({{dimension}} आयाम)",
		"saveSuccess": "सेटिंग्स सफलतापूर्वक सहेजी गईं",
		"saving": "सहेज रहे हैं...",
		"saveSettings": "सहेजें",
		"indexingStatuses": {
			"standby": "स्टैंडबाई",
			"indexing": "इंडेक्सिंग",
			"indexed": "इंडेक्स किया गया",
			"error": "त्रुटि"
		},
		"close": "बंद करें",
		"validation": {
			"invalidQdrantUrl": "अमान्य Qdrant URL",
			"invalidOllamaUrl": "अमान्य Ollama URL",
			"invalidBaseUrl": "अमान्य बेस URL",
			"qdrantUrlRequired": "Qdrant URL आवश्यक है",
			"openaiApiKeyRequired": "OpenAI API कुंजी आवश्यक है",
			"modelSelectionRequired": "मॉडल चयन आवश्यक है",
			"apiKeyRequired": "API कुंजी आवश्यक है",
			"modelIdRequired": "मॉडल आईडी आवश्यक है",
			"modelDimensionRequired": "मॉडल आयाम आवश्यक है",
			"geminiApiKeyRequired": "Gemini API कुंजी आवश्यक है",
			"mistralApiKeyRequired": "मिस्ट्रल एपीआई कुंजी आवश्यक है",
			"vercelAiGatewayApiKeyRequired": "Vercel AI Gateway API कुंजी आवश्यक है",
			"ollamaBaseUrlRequired": "Ollama आधार URL आवश्यक है",
			"baseUrlRequired": "आधार URL आवश्यक है",
			"modelDimensionMinValue": "मॉडल आयाम 0 से बड़ा होना चाहिए"
		},
		"advancedConfigLabel": "उन्नत कॉन्फ़िगरेशन",
		"searchMinScoreLabel": "खोज स्कोर थ्रेसहोल्ड",
		"searchMinScoreDescription": "खोज परिणामों के लिए आवश्यक न्यूनतम समानता स्कोर (0.0-1.0)। कम मान अधिक परिणाम लौटाते हैं लेकिन कम प्रासंगिक हो सकते हैं। उच्च मान कम लेकिन अधिक प्रासंगिक परिणाम लौटाते हैं।",
		"searchMinScoreResetTooltip": "डिफ़ॉल्ट मान पर रीसेट करें (0.4)",
		"searchMaxResultsLabel": "अधिकतम खोज परिणाम",
		"searchMaxResultsDescription": "कोडबेस इंडेक्स को क्वेरी करते समय वापस करने के लिए खोज परिणामों की अधिकतम संख्या। उच्च मान अधिक संदर्भ प्रदान करते हैं लेकिन कम प्रासंगिक परिणाम शामिल कर सकते हैं।",
		"resetToDefault": "डिफ़ॉल्ट पर रीसेट करें"
	},
	"autoApprove": {
		"description": "Kilo Code को अनुमोदन की आवश्यकता के बिना स्वचालित रूप से ऑपरेशन करने की अनुमति दें। इन सेटिंग्स को केवल तभी सक्षम करें जब आप AI पर पूरी तरह से भरोसा करते हों और संबंधित सुरक्षा जोखिमों को समझते हों।",
		"enabled": "स्वत:-अनुमोदन सक्षम",
		"toggleAriaLabel": "स्वतः-अनुमोदन टॉगल करें",
		"disabledAriaLabel": "स्वतः-अनुमोदन अक्षम - पहले विकल्प चुनें",
		"readOnly": {
			"label": "पढ़ें",
			"description": "जब सक्षम होता है, तो Kilo Code आपके अनुमोदित बटन पर क्लिक किए बिना स्वचालित रूप से निर्देशिका सामग्री देखेगा और फाइलें पढ़ेगा।",
			"outsideWorkspace": {
				"label": "वर्कस्पेस के बाहर की फाइलें शामिल करें",
				"description": "Kilo Code को अनुमोदन की आवश्यकता के बिना वर्तमान वर्कस्पेस के बाहर की फाइलें पढ़ने की अनुमति दें।"
			}
		},
		"write": {
			"label": "लिखें",
			"description": "अनुमोदन की आवश्यकता के बिना स्वचालित रूप से फाइलें बनाएँ और संपादित करें",
			"delayLabel": "लिखने के बाद विलंब ताकि डायग्नोस्टिक संभावित समस्याओं का पता लगा सकें",
			"outsideWorkspace": {
				"label": "वर्कस्पेस के बाहर की फाइलें शामिल करें",
				"description": "Kilo Code को अनुमोदन की आवश्यकता के बिना वर्तमान वर्कस्पेस के बाहर फाइलें बनाने और संपादित करने की अनुमति दें।"
			},
			"protected": {
				"label": "संरक्षित फाइलें शामिल करें",
				"description": "Kilo Code को अनुमोदन की आवश्यकता के बिना संरक्षित फाइलें (.kilocodeignore और .kilocode/ कॉन्फ़िगरेशन फाइलें जैसी) बनाने और संपादित करने की अनुमति दें।"
			}
		},
		"browser": {
			"label": "ब्राउज़र",
			"description": "अनुमोदन की आवश्यकता के बिना स्वचालित रूप से ब्राउज़र क्रियाएँ करें — नोट: केवल तभी लागू होता है जब मॉडल कंप्यूटर उपयोग का समर्थन करता है"
		},
		"retry": {
			"label": "पुनः प्रयास",
			"description": "जब सर्वर त्रुटि प्रतिक्रिया देता है तो स्वचालित रूप से विफल API अनुरोधों को पुनः प्रयास करें",
			"delayLabel": "अनुरोध को पुनः प्रयास करने से पहले विलंब"
		},
		"mcp": {
			"label": "MCP",
			"description": "MCP सर्वर व्यू में व्यक्तिगत MCP टूल्स के स्वतः अनुमोदन को सक्षम करें (इस सेटिंग और टूल के \"हमेशा अनुमति दें\" चेकबॉक्स दोनों की आवश्यकता है)"
		},
		"modeSwitch": {
			"label": "मोड",
			"description": "अनुमोदन की आवश्यकता के बिना स्वचालित रूप से विभिन्न मोड के बीच स्विच करें"
		},
		"subtasks": {
			"label": "उप-कार्य",
			"description": "अनुमोदन की आवश्यकता के बिना उप-कार्यों के निर्माण और पूर्णता की अनुमति दें"
		},
		"followupQuestions": {
			"label": "प्रश्न",
			"description": "कॉन्फ़िगर किए गए टाइमआउट के बाद अनुवर्ती प्रश्नों के लिए पहले सुझाए गए उत्तर को स्वचालित रूप से चुनें",
			"timeoutLabel": "पहले उत्तर को स्वचालित रूप से चुनने से पहले प्रतीक्षा करने का समय"
		},
		"execute": {
			"label": "निष्पादित करें",
			"description": "अनुमोदन की आवश्यकता के बिना स्वचालित रूप से अनुमत टर्मिनल कमांड निष्पादित करें",
			"allowedCommands": "अनुमत स्वतः-निष्पादन कमांड",
			"allowedCommandsDescription": "कमांड प्रीफिक्स जो स्वचालित रूप से निष्पादित किए जा सकते हैं जब \"निष्पादन ऑपरेशन हमेशा अनुमोदित करें\" सक्षम है। सभी कमांड की अनुमति देने के लिए * जोड़ें (सावधानी से उपयोग करें)।",
			"deniedCommands": "अस्वीकृत कमांड",
			"deniedCommandsDescription": "कमांड प्रीफिक्स जो स्वचालित रूप से अस्वीकार हो जाएंगे बिना अनुमोदन की आवश्यकता के। अनुमत कमांड के साथ संघर्ष के मामले में, सबसे लंबा प्रीफिक्स मैच प्राथमिकता लेता है। सभी कमांड अस्वीकार करने के लिए * जोड़ें।",
			"commandPlaceholder": "कमांड प्रीफिक्स दर्ज करें (उदा. 'git ')",
			"deniedCommandPlaceholder": "अस्वीकार करने के लिए कमांड प्रीफिक्स दर्ज करें (उदा. 'rm -rf')",
			"addButton": "जोड़ें",
			"autoDenied": "प्रीफिक्स `{{prefix}}` वाले कमांड उपयोगकर्ता द्वारा प्रतिबंधित किए गए हैं। दूसरा कमांड चलाकर इस प्रतिबंध को दरकिनार न करें।"
		},
		"showMenu": {
			"label": "चैट व्यू में स्वतः अनुमोदन मेनू दिखाएँ",
			"description": "जब सक्षम होता है, तो स्वतः अनुमोदन मेनू चैट व्यू के निचले भाग में दिखाई देगा, जिससे स्वतः अनुमोदन सेटिंग्स तक त्वरित पहुंच मिलेगी"
		},
		"updateTodoList": {
			"label": "टूडू",
			"description": "अनुमोदन की आवश्यकता के बिना स्वचालित रूप से टूडू सूची अपडेट करें"
		},
		"apiRequestLimit": {
			"title": "अधिकतम अनुरोध",
			"description": "कार्य जारी रखने के लिए अनुमति मांगने से पहले स्वचालित रूप से इतने API अनुरोध करें।",
			"unlimited": "असीमित"
		},
		"selectOptionsFirst": "स्वतः-अनुमोदन सक्षम करने के लिए नीचे से कम से कम एक विकल्प चुनें",
		"apiCostLimit": {
			"unlimited": "असीमित",
			"title": "अधिकतम लागत"
		},
		"maxLimits": {
			"description": "स्वचालित रूप से जारी रखने के लिए अनुमोदन माँगने से पहले इन सीमाओं तक अनुरोध करें।"
		}
	},
	"providers": {
		"providerDocumentation": "{{provider}} दस्तावेज़ीकरण",
		"configProfile": "कॉन्फिगरेशन प्रोफाइल",
		"description": "विभिन्न API कॉन्फ़िगरेशन सहेजें ताकि प्रदाताओं और सेटिंग्स के बीच त्वरित रूप से स्विच कर सकें।",
		"apiProvider": "API प्रदाता",
		"model": "मॉडल",
		"nameEmpty": "नाम खाली नहीं हो सकता",
		"nameExists": "इस नाम वाला प्रोफ़ाइल पहले से मौजूद है",
		"deleteProfile": "प्रोफ़ाइल हटाएं",
		"invalidArnFormat": "अमान्य ARN प्रारूप। कृपया ऊपर दिए गए उदाहरण देखें।",
		"enterNewName": "नया नाम दर्ज करें",
		"addProfile": "प्रोफ़ाइल जोड़ें",
		"renameProfile": "प्रोफ़ाइल का नाम बदलें",
		"newProfile": "नया कॉन्फ़िगरेशन प्रोफ़ाइल",
		"enterProfileName": "प्रोफ़ाइल नाम दर्ज करें",
		"createProfile": "प्रोफ़ाइल बनाएं",
		"cannotDeleteOnlyProfile": "केवल एकमात्र प्रोफ़ाइल को हटाया नहीं जा सकता",
		"searchPlaceholder": "प्रोफ़ाइल खोजें",
		"searchProviderPlaceholder": "प्रदाता खोजें",
		"noProviderMatchFound": "कोई प्रदाता नहीं मिला",
		"noMatchFound": "कोई मिलान प्रोफ़ाइल नहीं मिला",
		"vscodeLmDescription": "VS कोड भाषा मॉडल API आपको अन्य VS कोड एक्सटेंशन (जैसे GitHub Copilot) द्वारा प्रदान किए गए मॉडल चलाने की अनुमति देता है। शुरू करने का सबसे आसान तरीका VS कोड मार्केटप्लेस से Copilot और Copilot चैट एक्सटेंशन इंस्टॉल करना है।",
		"awsCustomArnUse": "आप जिस मॉडल का उपयोग करना चाहते हैं, उसके लिए एक वैध Amazon बेडरॉक ARN दर्ज करें। प्रारूप उदाहरण:",
		"awsCustomArnDesc": "सुनिश्चित करें कि ARN में क्षेत्र ऊपर चयनित AWS क्षेत्र से मेल खाता है।",
		"openRouterApiKey": "OpenRouter API कुंजी",
		"getOpenRouterApiKey": "OpenRouter API कुंजी प्राप्त करें",
		"vercelAiGatewayApiKey": "Vercel AI Gateway API कुंजी",
		"getVercelAiGatewayApiKey": "Vercel AI Gateway API कुंजी प्राप्त करें",
		"apiKeyStorageNotice": "API कुंजियाँ VSCode के सुरक्षित स्टोरेज में सुरक्षित रूप से संग्रहीत हैं",
		"glamaApiKey": "Glama API कुंजी",
		"getGlamaApiKey": "Glama API कुंजी प्राप्त करें",
		"useCustomBaseUrl": "कस्टम बेस URL का उपयोग करें",
		"useReasoning": "तर्क सक्षम करें",
		"useHostHeader": "कस्टम होस्ट हेडर का उपयोग करें",
		"useLegacyFormat": "पुराने OpenAI API प्रारूप का उपयोग करें",
		"customHeaders": "कस्टम हेडर्स",
		"headerName": "हेडर नाम",
		"headerValue": "हेडर मूल्य",
		"noCustomHeaders": "कोई कस्टम हेडर परिभाषित नहीं है। एक जोड़ने के लिए + बटन पर क्लिक करें।",
		"requestyApiKey": "Requesty API कुंजी",
		"refreshModels": {
			"label": "मॉडल रिफ्रेश करें",
			"hint": "नवीनतम मॉडल देखने के लिए कृपया सेटिंग्स को फिर से खोलें।",
			"loading": "मॉडल सूची अपडेट हो रही है...",
			"success": "मॉडल सूची सफलतापूर्वक अपडेट की गई!",
			"error": "मॉडल सूची अपडेट करने में विफल। कृपया पुनः प्रयास करें।"
		},
		"getRequestyApiKey": "Requesty API कुंजी प्राप्त करें",
		"getRequestyBaseUrl": "बेस URL",
		"requestyUseCustomBaseUrl": "कस्टम बेस URL का उपयोग करें",
		"openRouterTransformsText": "संदर्भ आकार के लिए प्रॉम्प्ट और संदेश श्रृंखलाओं को संपीड़ित करें (<a>OpenRouter ट्रांसफॉर्म</a>)",
		"anthropicApiKey": "Anthropic API कुंजी",
		"getAnthropicApiKey": "Anthropic API कुंजी प्राप्त करें",
		"anthropicUseAuthToken": "X-Api-Key के बजाय Anthropic API कुंजी को Authorization हेडर के रूप में पास करें",
		"anthropic1MContextBetaLabel": "1M संदर्भ विंडो सक्षम करें (बीटा)",
		"anthropic1MContextBetaDescription": "Claude Sonnet 4 के लिए संदर्भ विंडो को 1 मिलियन टोकन तक बढ़ाता है",
		"awsBedrock1MContextBetaLabel": "1M संदर्भ विंडो सक्षम करें (बीटा)",
		"awsBedrock1MContextBetaDescription": "Claude Sonnet 4 के लिए संदर्भ विंडो को 1 मिलियन टोकन तक बढ़ाता है",
		"cerebrasApiKey": "Cerebras API कुंजी",
		"getCerebrasApiKey": "Cerebras API कुंजी प्राप्त करें",
		"chutesApiKey": "Chutes API कुंजी",
		"getChutesApiKey": "Chutes API कुंजी प्राप्त करें",
		"fireworksApiKey": "Fireworks API कुंजी",
		"getFireworksApiKey": "Fireworks API कुंजी प्राप्त करें",
		"featherlessApiKey": "Featherless API कुंजी",
		"getFeatherlessApiKey": "Featherless API कुंजी प्राप्त करें",
		"ioIntelligenceApiKey": "IO Intelligence API कुंजी",
		"ioIntelligenceApiKeyPlaceholder": "अपना आईओ इंटेलिजेंस एपीआई कुंजी दर्ज करें",
		"getIoIntelligenceApiKey": "IO Intelligence API कुंजी प्राप्त करें",
		"deepSeekApiKey": "DeepSeek API कुंजी",
		"getDeepSeekApiKey": "DeepSeek API कुंजी प्राप्त करें",
		"doubaoApiKey": "डौबाओ API कुंजी",
		"getDoubaoApiKey": "डौबाओ API कुंजी प्राप्त करें",
		"moonshotApiKey": "Moonshot API कुंजी",
		"getMoonshotApiKey": "Moonshot API कुंजी प्राप्त करें",
		"moonshotBaseUrl": "Moonshot प्रवेश बिंदु",
		"zaiApiKey": "Z AI API कुंजी",
		"getZaiApiKey": "Z AI API कुंजी प्राप्त करें",
		"zaiEntrypoint": "Z AI प्रवेश बिंदु",
		"zaiEntrypointDescription": "कृपया अपने स्थान के आधार पर उपयुक्त API प्रवेश बिंदु का चयन करें। यदि आप चीन में हैं, तो open.bigmodel.cn चुनें। अन्यथा, api.z.ai चुनें।",
		"geminiApiKey": "Gemini API कुंजी",
		"getGroqApiKey": "Groq API कुंजी प्राप्त करें",
		"groqApiKey": "Groq API कुंजी",
		"getSambaNovaApiKey": "SambaNova API कुंजी प्राप्त करें",
		"sambaNovaApiKey": "SambaNova API कुंजी",
		"getHuggingFaceApiKey": "Hugging Face API कुंजी प्राप्त करें",
		"huggingFaceApiKey": "Hugging Face API कुंजी",
		"huggingFaceModelId": "मॉडल ID",
		"huggingFaceLoading": "लोड हो रहा है...",
		"huggingFaceModelsCount": "({{count}} मॉडल)",
		"huggingFaceSelectModel": "एक मॉडल चुनें...",
		"huggingFaceSearchModels": "मॉडल खोजें...",
		"huggingFaceNoModelsFound": "कोई मॉडल नहीं मिला",
		"huggingFaceProvider": "प्रदाता",
		"huggingFaceProviderAuto": "स्वचालित",
		"huggingFaceSelectProvider": "एक प्रदाता चुनें...",
		"huggingFaceSearchProviders": "प्रदाता खोजें...",
		"huggingFaceNoProvidersFound": "कोई प्रदाता नहीं मिला",
		"getGeminiApiKey": "Gemini API कुंजी प्राप्त करें",
		"openAiApiKey": "OpenAI API कुंजी",
		"apiKey": "API कुंजी",
		"openAiBaseUrl": "बेस URL",
		"getOpenAiApiKey": "OpenAI API कुंजी प्राप्त करें",
		"mistralApiKey": "Mistral API कुंजी",
		"getMistralApiKey": "Mistral / Codestral API कुंजी प्राप्त करें",
		"codestralBaseUrl": "Codestral बेस URL (वैकल्पिक)",
		"codestralBaseUrlDesc": "Codestral मॉडल के लिए वैकल्पिक URL सेट करें।",
		"xaiApiKey": "xAI API कुंजी",
		"getXaiApiKey": "xAI API कुंजी प्राप्त करें",
		"litellmApiKey": "LiteLLM API कुंजी",
		"litellmBaseUrl": "LiteLLM आधार URL",
		"awsCredentials": "AWS क्रेडेंशियल्स",
		"awsProfile": "AWS प्रोफाइल",
		"awsApiKey": "Amazon बेडरॉक API कुंजी",
		"awsProfileName": "AWS प्रोफाइल नाम",
		"awsAccessKey": "AWS एक्सेस कुंजी",
		"awsSecretKey": "AWS सीक्रेट कुंजी",
		"awsSessionToken": "AWS सत्र टोकन",
		"awsRegion": "AWS क्षेत्र",
		"awsCrossRegion": "क्रॉस-क्षेत्र अनुमान का उपयोग करें",
		"awsBedrockVpc": {
			"useCustomVpcEndpoint": "कस्टम VPC एंडपॉइंट का उपयोग करें",
			"vpcEndpointUrlPlaceholder": "VPC एंडपॉइंट URL दर्ज करें (वैकल्पिक)",
			"examples": "उदाहरण:"
		},
		"enablePromptCaching": "प्रॉम्प्ट कैशिंग सक्षम करें",
		"enablePromptCachingTitle": "समर्थित मॉडल के लिए प्रदर्शन में सुधार और लागत को कम करने के लिए प्रॉम्प्ट कैशिंग सक्षम करें।",
		"cacheUsageNote": "नोट: यदि आप कैश उपयोग नहीं देखते हैं, तो एक अलग मॉडल चुनने का प्रयास करें और फिर अपने वांछित मॉडल को पुनः चुनें।",
		"vscodeLmModel": "भाषा मॉडल",
		"vscodeLmWarning": "नोट: यह एक बहुत ही प्रायोगिक एकीकरण है और प्रदाता समर्थन भिन्न होगा। यदि आपको किसी मॉडल के समर्थित न होने की त्रुटि मिलती है, तो यह प्रदाता की ओर से एक समस्या है।",
		"geminiParameters": {
			"urlContext": {
				"title": "URL संदर्भ सक्षम करें",
				"description": "जब प्रतिक्रिया उत्पन्न होती है, अतिरिक्त संदर्भ के लिए Gemini को URL तक पहुंचने और संसाधित करने की अनुमति देता है। वेब सामग्री विश्लेषण वाली कार्यों के लिए उपयोगी।"
			},
			"groundingSearch": {
				"title": "Google खोज के साथ ग्राउंडिंग सक्षम करें",
				"description": "Gemini को वास्तविक समय के डेटा पर आधारित उत्तर प्रदान करने के लिए Google पर जानकारी खोजने और उत्तरों को ग्राउंड करने की अनुमति देता है। अद्यतित जानकारी की आवश्यकता वाली क्वेरीज़ के लिए उपयोगी।"
			}
		},
		"googleCloudSetup": {
			"title": "Google Cloud Vertex AI का उपयोग करने के लिए, आपको आवश्यकता है:",
			"step1": "1. Google Cloud खाता बनाएं, Vertex AI API सक्षम करें और वांछित Claude मॉडल सक्षम करें।",
			"step2": "2. Google Cloud CLI इंस्टॉल करें और एप्लिकेशन डिफ़ॉल्ट क्रेडेंशियल्स कॉन्फ़िगर करें।",
			"step3": "3. या क्रेडेंशियल्स के साथ एक सर्विस अकाउंट बनाएं।"
		},
		"googleCloudCredentials": "Google Cloud क्रेडेंशियल्स",
		"googleCloudKeyFile": "Google Cloud कुंजी फ़ाइल पथ",
		"googleCloudProjectId": "Google Cloud प्रोजेक्ट ID",
		"googleCloudRegion": "Google Cloud क्षेत्र",
		"lmStudio": {
			"baseUrl": "बेस URL (वैकल्पिक)",
			"modelId": "मॉडल ID",
			"speculativeDecoding": "स्पेक्युलेटिव डिकोडिंग सक्षम करें",
			"draftModelId": "ड्राफ्ट मॉडल ID",
			"draftModelDesc": "स्पेक्युलेटिव डिकोडिंग के सही काम करने के लिए ड्राफ्ट मॉडल को समान मॉडल परिवार से होना चाहिए।",
			"selectDraftModel": "ड्राफ्ट मॉडल चुनें",
			"noModelsFound": "कोई ड्राफ्ट मॉडल नहीं मिला। कृपया सुनिश्चित करें कि LM Studio सर्वर मोड सक्षम के साथ चल रहा है।",
			"description": "LM Studio आपको अपने कंप्यूटर पर स्थानीय रूप से मॉडल चलाने की अनुमति देता है। आरंभ करने के निर्देशों के लिए, उनकी <a>क्विकस्टार्ट गाइड</a> देखें। आपको इस एक्सटेंशन के साथ उपयोग करने के लिए LM Studio की <b>स्थानीय सर्वर</b> सुविधा भी शुरू करनी होगी। <span>नोट:</span> Kilo Code जटिल प्रॉम्प्ट्स का उपयोग करता है और Claude मॉडल के साथ सबसे अच्छा काम करता है। कम क्षमता वाले मॉडल अपेक्षित रूप से काम नहीं कर सकते हैं।"
		},
		"ollama": {
			"baseUrl": "बेस URL (वैकल्पिक)",
			"modelId": "मॉडल ID",
			"apiKey": "API कुंजी",
			"apiKeyPlaceholder": "अपनी API कुंजी दर्ज करें",
			"apiKeyInfo": "API कुंजी को Authorization हेडर के रूप में भेजा जाएगा",
			"description": "Ollama आपको अपने कंप्यूटर पर स्थानीय रूप से मॉडल चलाने की अनुमति देता है। आरंभ करने के निर्देशों के लिए, उनकी क्विकस्टार्ट गाइड देखें।",
			"warning": "नोट: Kilo Code जटिल प्रॉम्प्ट्स का उपयोग करता है और Claude मॉडल के साथ सबसे अच्छा काम करता है। कम क्षमता वाले मॉडल अपेक्षित रूप से काम नहीं कर सकते हैं।"
		},
		"unboundApiKey": "Unbound API कुंजी",
		"getUnboundApiKey": "Unbound API कुंजी प्राप्त करें",
		"unboundRefreshModelsSuccess": "मॉडल सूची अपडेट हो गई है! अब आप नवीनतम मॉडलों में से चुन सकते हैं।",
		"unboundInvalidApiKey": "अमान्य API कुंजी। कृपया अपनी API कुंजी की जांच करें और पुनः प्रयास करें।",
		"humanRelay": {
			"description": "कोई API कुंजी आवश्यक नहीं है, लेकिन उपयोगकर्ता को वेब चैट AI में जानकारी कॉपी और पेस्ट करने में मदद करनी होगी।",
			"instructions": "उपयोग के दौरान, एक डायलॉग बॉक्स पॉप अप होगा और वर्तमान संदेश स्वचालित रूप से क्लिपबोर्ड पर कॉपी हो जाएगा। आपको इन्हें AI के वेब संस्करणों (जैसे ChatGPT या Claude) में पेस्ट करना होगा, फिर AI की प्रतिक्रिया को डायलॉग बॉक्स में वापस कॉपी करें और पुष्टि बटन पर क्लिक करें।"
		},
		"roo": {
			"authenticatedMessage": "आपके Roo Code Cloud खाते के माध्यम से सुरक्षित रूप से प्रमाणित।",
			"connectButton": "Roo Code Cloud से कनेक्ट करें"
		},
		"openRouter": {
			"providerRouting": {
				"title": "OpenRouter प्रदाता रूटिंग",
				"description": "OpenRouter आपके मॉडल के लिए सर्वोत्तम उपलब्ध प्रदाताओं को अनुरोध भेजता है। डिफ़ॉल्ट रूप से, अपटाइम को अधिकतम करने के लिए अनुरोधों को शीर्ष प्रदाताओं के बीच संतुलित किया जाता है। हालांकि, आप इस मॉडल के लिए उपयोग करने के लिए एक विशिष्ट प्रदाता चुन सकते हैं।",
				"learnMore": "प्रदाता रूटिंग के बारे में अधिक जानें"
			}
		},
		"customModel": {
			"capabilities": "अपने कस्टम OpenAI-संगत मॉडल के लिए क्षमताओं और मूल्य निर्धारण को कॉन्फ़िगर करें। मॉडल क्षमताओं को निर्दिष्ट करते समय सावधान रहें, क्योंकि वे Kilo Code के प्रदर्शन को प्रभावित कर सकती हैं।",
			"maxTokens": {
				"label": "अधिकतम आउटपुट टोकन",
				"description": "मॉडल एक प्रतिक्रिया में अधिकतम कितने टोकन जनरेट कर सकता है। (सर्वर को अधिकतम टोकन सेट करने की अनुमति देने के लिए -1 निर्दिष्ट करें।)"
			},
			"contextWindow": {
				"label": "संदर्भ विंडो आकार",
				"description": "कुल टोकन (इनपुट + आउटपुट) जो मॉडल प्रोसेस कर सकता है।"
			},
			"imageSupport": {
				"label": "छवि समर्थन",
				"description": "क्या यह मॉडल छवियों को प्रोसेस और समझने में सक्षम है?"
			},
			"computerUse": {
				"label": "कंप्यूटर उपयोग",
				"description": "क्या यह मॉडल ब्राउज़र के साथ इंटरैक्ट करने में सक्षम है? (उदा. Claude 3.7 Sonnet)।"
			},
			"promptCache": {
				"label": "प्रॉम्प्ट कैशिंग",
				"description": "क्या यह मॉडल प्रॉम्प्ट्स को कैश करने में सक्षम है?"
			},
			"pricing": {
				"input": {
					"label": "इनपुट मूल्य",
					"description": "इनपुट/प्रॉम्प्ट में प्रति मिलियन टोकन की लागत। यह मॉडल को संदर्भ और निर्देश भेजने की लागत को प्रभावित करता है।"
				},
				"output": {
					"label": "आउटपुट मूल्य",
					"description": "मॉडल की प्रतिक्रिया में प्रति मिलियन टोकन की लागत। यह जनरेट की गई सामग्री और पूर्णताओं की लागत को प्रभावित करता है।"
				},
				"cacheReads": {
					"label": "कैश रीड्स मूल्य",
					"description": "कैश से पढ़ने के लिए प्रति मिलियन टोकन की लागत। यह वह मूल्य है जो कैश की गई प्रतिक्रिया प्राप्त करने पर लगाया जाता है।"
				},
				"cacheWrites": {
					"label": "कैश राइट्स मूल्य",
					"description": "कैश में लिखने के लिए प्रति मिलियन टोकन की लागत। यह वह मूल्य है जो पहली बार प्रॉम्प्ट को कैश करने पर लगाया जाता है।"
				}
			},
			"resetDefaults": "डिफ़ॉल्ट पर रीसेट करें"
		},
		"rateLimitSeconds": {
			"label": "दर सीमा",
			"description": "API अनुरोधों के बीच न्यूनतम समय।"
		},
		"consecutiveMistakeLimit": {
			"label": "त्रुटि और पुनरावृत्ति सीमा",
			"description": "'रू को समस्या हो रही है' संवाद दिखाने से पहले लगातार त्रुटियों या दोहराए गए कार्यों की संख्या",
			"unlimitedDescription": "असीमित पुनः प्रयास सक्षम (स्वतः आगे बढ़ें)। संवाद कभी नहीं दिखाई देगा।",
			"warning": "⚠️ 0 पर सेट करने से असीमित पुनः प्रयास की अनुमति मिलती है जिससे महत्वपूर्ण एपीआई उपयोग हो सकता है"
		},
		"reasoningEffort": {
			"label": "मॉडल तर्क प्रयास",
			"minimal": "न्यूनतम (सबसे तेज़)",
			"high": "उच्च",
			"medium": "मध्यम",
			"low": "निम्न"
		},
		"verbosity": {
			"label": "आउटपुट वर्बोसिटी",
			"high": "उच्च",
			"medium": "मध्यम",
			"low": "कम",
			"description": "मॉडल की प्रतिक्रियाएं कितनी विस्तृत हैं, इसे नियंत्रित करता है। कम वर्बोसिटी संक्षिप्त उत्तर देती है, जबकि उच्च वर्बोसिटी विस्तृत स्पष्टीकरण प्रदान करती है।"
		},
		"setReasoningLevel": "तर्क प्रयास सक्षम करें",
		"claudeCode": {
			"pathLabel": "क्लाउड कोड पथ",
			"description": "आपके क्लाउड कोड सीएलआई का वैकल्पिक पथ। यदि सेट नहीं है तो डिफ़ॉल्ट 'claude' है।",
			"placeholder": "डिफ़ॉल्ट: claude",
			"maxTokensLabel": "अधिकतम आउटपुट टोकन",
			"maxTokensDescription": "Claude Code प्रतिक्रियाओं के लिए आउटपुट टोकन की अधिकतम संख्या। डिफ़ॉल्ट 8000 है।"
		},
		"geminiCli": {
			"description": "यह प्रदाता Gemini CLI टूल से OAuth प्रमाणीकरण का उपयोग करता है और API कुंजियों की आवश्यकता नहीं है।",
			"oauthPath": "OAuth क्रेडेंशियल पथ (वैकल्पिक)",
			"oauthPathDescription": "OAuth क्रेडेंशियल फ़ाइल का पथ। डिफ़ॉल्ट स्थान (~/.gemini/oauth_creds.json) का उपयोग करने के लिए खाली छोड़ें।",
			"instructions": "यदि आपने अभी तक प्रमाणीकरण नहीं किया है, तो कृपया पहले",
			"instructionsContinued": "को अपने टर्मिनल में चलाएं।",
			"setupLink": "Gemini CLI सेटअप निर्देश",
			"requirementsTitle": "महत्वपूर्ण आवश्यकताएं",
			"requirement1": "पहले, आपको Gemini CLI टूल इंस्टॉल करना होगा",
			"requirement2": "फिर, अपने टर्मिनल में gemini चलाएं और सुनिश्चित करें कि आप Google से लॉग इन करें",
			"requirement3": "केवल व्यक्तिगत Google खातों के साथ काम करता है (Google Workspace खाते नहीं)",
			"requirement4": "API कुंजियों का उपयोग नहीं करता - प्रमाणीकरण OAuth के माध्यम से संभाला जाता है",
			"requirement5": "Gemini CLI टूल को पहले इंस्टॉल और प्रमाणित करने की आवश्यकता है",
			"freeAccess": "OAuth प्रमाणीकरण के माध्यम से मुफ्त पहुंच"
		},
		"qwenCode": {
			"oauthPath": "OAuth क्रेडेंशियल पथ (वैकल्पिक)",
			"oauthPathDescription": "OAuth क्रेडेंशियल फ़ाइल का पथ। डिफ़ॉल्ट स्थान (~/.qwen/oauth_creds.json) का उपयोग करने के लिए खाली छोड़ें।",
			"description": "यह प्रदाता Qwen सेवा से OAuth प्रमाणीकरण का उपयोग करता है और API कुंजियों की आवश्यकता नहीं है।",
			"instructions": "कृपया प्राधिकरण फ़ाइल प्राप्त करने और इसे निर्दिष्ट पथ में रखने के लिए आधिकारिक दस्तावेज़ीकरण का पालन करें।",
			"setupLink": "Qwen आधिकारिक दस्तावेज़ीकरण"
		}
	},
	"browser": {
		"enable": {
			"label": "ब्राउज़र टूल सक्षम करें",
			"description": "जब सक्षम होता है, तो Kilo Code कंप्यूटर उपयोग का समर्थन करने वाले मॉडल का उपयोग करते समय वेबसाइटों के साथ बातचीत करने के लिए ब्राउज़र का उपयोग कर सकता है। <0>अधिक जानें</0>"
		},
		"viewport": {
			"label": "व्यूपोर्ट आकार",
			"description": "ब्राउज़र इंटरैक्शन के लिए व्यूपोर्ट आकार चुनें। यह वेबसाइटों के प्रदर्शन और उनके साथ बातचीत को प्रभावित करता है।",
			"options": {
				"largeDesktop": "बड़ा डेस्कटॉप (1280x800)",
				"smallDesktop": "छोटा डेस्कटॉप (900x600)",
				"tablet": "टैबलेट (768x1024)",
				"mobile": "मोबाइल (360x640)"
			}
		},
		"screenshotQuality": {
			"label": "स्क्रीनशॉट गुणवत्ता",
			"description": "ब्राउज़र स्क्रीनशॉट की WebP गुणवत्ता समायोजित करें। उच्च मान स्पष्ट स्क्रीनशॉट प्रदान करते हैं लेकिन token उपयोग बढ़ाते हैं।"
		},
		"remote": {
			"label": "दूरस्थ ब्राउज़र कनेक्शन का उपयोग करें",
			"description": "रिमोट डीबगिंग सक्षम के साथ चल रहे Chrome ब्राउज़र से कनेक्ट करें (--remote-debugging-port=9222)।",
			"urlPlaceholder": "कस्टम URL (उदा. http://localhost:9222)",
			"testButton": "कनेक्शन का परीक्षण करें",
			"testingButton": "परीक्षण हो रहा है...",
			"instructions": "DevTools प्रोटोकॉल होस्ट पता दर्ज करें या Chrome स्थानीय इंस्टेंस स्वतः खोजने के लिए खाली छोड़ दें। टेस्ट कनेक्शन बटन यदि प्रदान किया गया है तो कस्टम URL का प्रयास करेगा, या यदि फ़ील्ड खाली है तो स्वतः खोज करेगा।"
		}
	},
	"checkpoints": {
		"enable": {
			"label": "स्वचालित चेकपॉइंट सक्षम करें",
			"description": "जब सक्षम होता है, तो Kilo Code कार्य निष्पादन के दौरान स्वचालित रूप से चेकपॉइंट बनाएगा, जिससे परिवर्तनों की समीक्षा करना या पहले की स्थितियों पर वापस जाना आसान हो जाएगा। <0>अधिक जानें</0>"
		}
	},
	"notifications": {
		"sound": {
			"label": "ध्वनि प्रभाव सक्षम करें",
			"description": "जब सक्षम होता है, तो Kilo Code सूचनाओं और घटनाओं के लिए ध्वनि प्रभाव चलाएगा।",
			"volumeLabel": "वॉल्यूम"
		},
		"tts": {
			"label": "टेक्स्ट-टू-स्पीच सक्षम करें",
			"description": "जब सक्षम होता है, तो Kilo Code टेक्स्ट-टू-स्पीच का उपयोग करके अपनी प्रतिक्रियाओं को बोलकर पढ़ेगा।",
			"speedLabel": "गति"
		}
	},
	"contextManagement": {
		"description": "AI के संदर्भ विंडो में शामिल जानकारी को नियंत्रित करें, जो token उपयोग और प्रतिक्रिया गुणवत्ता को प्रभावित करता है",
		"autoCondenseContextPercent": {
			"label": "बुद्धिमान संदर्भ संघनन को ट्रिगर करने की सीमा",
			"description": "जब संदर्भ विंडो इस सीमा तक पहुंचती है, तो Kilo Code इसे स्वचालित रूप से संघनित कर देगा।"
		},
		"condensingApiConfiguration": {
			"label": "संदर्भ संघनन के लिए API कॉन्फ़िगरेशन",
			"description": "संदर्भ संघनन कार्यों के लिए किस API कॉन्फ़िगरेशन का उपयोग करना है, यह चुनें। वर्तमान सक्रिय कॉन्फ़िगरेशन का उपयोग करने के लिए अचयनित छोड़ें।",
			"useCurrentConfig": "डिफ़ॉल्ट"
		},
		"customCondensingPrompt": {
			"label": "कस्टम संदर्भ संघनन प्रॉम्प्ट",
			"description": "संदर्भ संघनन के लिए कस्टम सिस्टम प्रॉम्प्ट। डिफ़ॉल्ट प्रॉम्प्ट का उपयोग करने के लिए खाली छोड़ें।",
			"placeholder": "अपना कस्टम संघनन प्रॉम्प्ट यहाँ दर्ज करें...\n\nआप डिफ़ॉल्ट प्रॉम्प्ट जैसी ही संरचना का उपयोग कर सकते हैं:\n- पिछली बातचीत\n- वर्तमान कार्य\n- प्रमुख तकनीकी अवधारणाएँ\n- प्रासंगिक फ़ाइलें और कोड\n- समस्या समाधान\n- लंबित कार्य और अगले चरण",
			"reset": "डिफ़ॉल्ट पर रीसेट करें",
			"hint": "खाली = डिफ़ॉल्ट प्रॉम्प्ट का उपयोग करें"
		},
		"autoCondenseContext": {
			"name": "बुद्धिमान संदर्भ संघनन को स्वचालित रूप से ट्रिगर करें",
			"description": "जब सक्षम हो, तो Kilo Code स्वचालित रूप से संदर्भ को संघनित करेगा जब सीमा पहुंच जाएगी। जब अक्षम हो, तो आप अभी भी मैन्युअल रूप से संदर्भ संघनन को ट्रिगर कर सकते हैं।"
		},
		"openTabs": {
			"label": "खुले टैब संदर्भ सीमा",
			"description": "संदर्भ में शामिल करने के लिए VSCode खुले टैब की अधिकतम संख्या। उच्च मान अधिक संदर्भ प्रदान करते हैं लेकिन token उपयोग बढ़ाते हैं।"
		},
		"workspaceFiles": {
			"label": "वर्कस्पेस फाइल संदर्भ सीमा",
			"description": "वर्तमान कार्य निर्देशिका विवरण में शामिल करने के लिए फाइलों की अधिकतम संख्या। उच्च मान अधिक संदर्भ प्रदान करते हैं लेकिन token उपयोग बढ़ाते हैं।"
		},
		"rooignore": {
			"label": "सूचियों और खोजों में .kilocodeignore फाइलें दिखाएँ",
			"description": "जब सक्षम होता है, .kilocodeignore में पैटर्न से मेल खाने वाली फाइलें लॉक प्रतीक के साथ सूचियों में दिखाई जाएंगी। जब अक्षम होता है, ये फाइलें फाइल सूचियों और खोजों से पूरी तरह छिपा दी जाएंगी।"
		},
		"maxReadFile": {
			"label": "फ़ाइल पढ़ने का स्वचालित काटने की सीमा",
			"description": "जब मॉडल प्रारंभ/अंत मान नहीं देता है, तो Kilo Code इतनी पंक्तियाँ पढ़ता है। यदि यह संख्या फ़ाइल की कुल पंक्तियों से कम है, तो Kilo Code कोड परिभाषाओं का पंक्ति क्रमांक इंडेक्स बनाता है। विशेष मामले: -1 Kilo Code को पूरी फ़ाइल पढ़ने का निर्देश देता है (इंडेक्सिंग के बिना), और 0 कोई पंक्ति न पढ़ने और न्यूनतम संदर्भ के लिए केवल पंक्ति इंडेक्स प्रदान करने का निर्देश देता है। कम मान प्रारंभिक संदर्भ उपयोग को कम करते हैं, जो बाद में सटीक पंक्ति श्रेणी पढ़ने की अनुमति देता है। स्पष्ट प्रारंभ/अंत अनुरोध इस सेटिंग से सीमित नहीं हैं।",
			"lines": "पंक्तियाँ",
			"always_full_read": "हमेशा पूरी फ़ाइल पढ़ें"
		},
		"maxConcurrentFileReads": {
			"label": "एक साथ फ़ाइल पढ़ने की सीमा",
			"description": "'read_file' टूल द्वारा एक साथ प्रोसेस की जा सकने वाली अधिकतम फ़ाइलों की संख्या। उच्च मान कई छोटी फ़ाइलों को पढ़ने की गति बढ़ा सकते हैं लेकिन मेमोरी उपयोग बढ़ा देते हैं।"
		},
		"diagnostics": {
			"includeMessages": {
				"label": "स्वचालित रूप से संदर्भ में डायग्नोस्टिक शामिल करें",
				"description": "जब सक्षम होता है, तो संपादित फ़ाइलों से डायग्नोस्टिक संदेश (त्रुटियां) स्वचालित रूप से संदर्भ में शामिल किए जाएंगे। आप हमेशा @problems का उपयोग करके सभी कार्यक्षेत्र डायग्नोस्टिक को मैन्युअल रूप से शामिल कर सकते हैं।"
			},
			"maxMessages": {
				"label": "अधिकतम डायग्नोस्टिक संदेश",
				"description": "प्रति फ़ाइल शामिल किए जाने वाले डायग्नोस्टिक संदेशों की अधिकतम संख्या। यह सीमा स्वचालित समावेशन (जब चेकबॉक्स सक्षम है) और मैन्युअल @problems उल्लेख दोनों पर लागू होती है। उच्च मान अधिक संदर्भ प्रदान करते हैं लेकिन टोकन उपयोग बढ़ाते हैं।",
				"resetTooltip": "डिफ़ॉल्ट मान पर रीसेट करें (50)",
				"unlimited": "असीमित डायग्नोस्टिक संदेश",
				"unlimitedLabel": "असीमित"
			},
			"delayAfterWrite": {
				"label": "संभावित समस्याओं का पता लगाने के लिए डायग्नोस्टिक्स को अनुमति देने के लिए लिखने के बाद देरी",
				"description": "फ़ाइल लिखने के बाद आगे बढ़ने से पहले प्रतीक्षा करने का समय, डायग्नोस्टिक टूल को परिवर्तनों को संसाधित करने और समस्याओं का पता लगाने की अनुमति देता है।"
			}
		},
		"condensingThreshold": {
			"label": "संघनन ट्रिगर सीमा",
			"selectProfile": "प्रोफ़ाइल के लिए सीमा कॉन्फ़िगर करें",
			"defaultProfile": "वैश्विक डिफ़ॉल्ट (सभी प्रोफ़ाइल)",
			"defaultDescription": "जब संदर्भ इस प्रतिशत तक पहुंचता है, तो यह सभी प्रोफ़ाइल के लिए स्वचालित रूप से संघनित हो जाएगा जब तक कि उनकी कस्टम सेटिंग्स न हों",
			"profileDescription": "केवल इस प्रोफ़ाइल के लिए कस्टम सीमा (वैश्विक डिफ़ॉल्ट को ओवरराइड करता है)",
			"inheritDescription": "यह प्रोफ़ाइल वैश्विक डिफ़ॉल्ट सीमा को इनहेरिट करता है ({{threshold}}%)",
			"usesGlobal": "(वैश्विक {{threshold}}% का उपयोग करता है)"
		},
		"maxImageFileSize": {
			"label": "अधिकतम छवि फ़ाइल आकार",
			"mb": "MB",
			"description": "छवि फ़ाइलों के लिए अधिकतम आकार (MB में) जो read file tool द्वारा प्रसंस्कृत किया जा सकता है।"
		},
		"maxTotalImageSize": {
			"label": "अधिकतम कुल छवि आकार",
			"mb": "MB",
			"description": "एकल read_file ऑपरेशन में संसाधित सभी छवियों के लिए अधिकतम संचयी आकार सीमा (MB में)। कई छवियों को पढ़ते समय, प्रत्येक छवि का आकार कुल में जोड़ा जाता है। यदि किसी अन्य छवि को शामिल करने से यह सीमा पार हो जाएगी, तो उसे छोड़ दिया जाएगा।"
		}
	},
	"terminal": {
		"basic": {
			"label": "टर्मिनल सेटिंग्स: मूल",
			"description": "मूल टर्मिनल सेटिंग्स"
		},
		"advanced": {
			"label": "टर्मिनल सेटिंग्स: उन्नत",
			"description": "निम्नलिखित विकल्पों को लागू करने के लिए टर्मिनल को पुनरारंभ करने की आवश्यकता हो सकती है"
		},
		"outputLineLimit": {
			"label": "टर्मिनल आउटपुट सीमा",
			"description": "कमांड निष्पादित करते समय टर्मिनल आउटपुट में शामिल करने के लिए पंक्तियों की अधिकतम संख्या। पार होने पर पंक्तियाँ मध्य से हटा दी जाएंगी, token बचाते हुए। <0>अधिक जानें</0>"
		},
		"outputCharacterLimit": {
			"label": "टर्मिनल वर्ण सीमा",
			"description": "कमांड निष्पादित करते समय टर्मिनल आउटपुट में शामिल किए जाने वाले वर्णों की अधिकतम संख्या। यह सीमा अत्यधिक लंबी लाइनों से मेमोरी समस्याओं को रोकने के लिए लाइन सीमा पर पूर्वता लेती है। जब यह सीमा पार हो जाती है, तो आउटपुट छोटा कर दिया जाएगा। <0>और जानें</0>"
		},
		"shellIntegrationTimeout": {
			"label": "टर्मिनल शेल एकीकरण टाइमआउट",
			"description": "कमांड निष्पादित करने से पहले शेल एकीकरण के आरंभ होने के लिए प्रतीक्षा का अधिकतम समय। लंबे शेल स्टार्टअप समय वाले उपयोगकर्ताओं के लिए, यदि आप टर्मिनल में \"Shell Integration Unavailable\" त्रुटियाँ देखते हैं तो इस मान को बढ़ाने की आवश्यकता हो सकती है। <0>अधिक जानें</0>"
		},
		"shellIntegrationDisabled": {
			"label": "टर्मिनल शेल एकीकरण अक्षम करें",
			"description": "इसे सक्षम करें यदि टर्मिनल कमांड सही ढंग से काम नहीं कर रहे हैं या आपको 'शेल एकीकरण अनुपलब्ध' त्रुटियाँ दिखाई देती हैं। यह कमांड चलाने के लिए एक सरल विधि का उपयोग करता है, कुछ उन्नत टर्मिनल सुविधाओं को दरकिनार करते हुए। <0>अधिक जानें</0>"
		},
		"commandDelay": {
			"label": "टर्मिनल कमांड विलंब",
			"description": "कमांड निष्पादन के बाद जोड़ने के लिए मिलीसेकंड में विलंब। 0 का डिफ़ॉल्ट सेटिंग विलंब को पूरी तरह से अक्षम कर देता है। यह टाइमिंग समस्याओं वाले टर्मिनलों में कमांड आउटपुट को पूरी तरह से कैप्चर करने में मदद कर सकता है। अधिकांश टर्मिनलों में यह `PROMPT_COMMAND='sleep N'` सेट करके कार्यान्वित किया जाता है और Powershell प्रत्येक कमांड के अंत में `start-sleep` जोड़ता है। मूल रूप से यह VSCode बग#237208 के लिए एक समाधान था और इसकी आवश्यकता नहीं हो सकती है। <0>अधिक जानें</0>"
		},
		"compressProgressBar": {
			"label": "प्रगति बार आउटपुट संपीड़ित करें",
			"description": "जब सक्षम किया जाता है, तो कैरिज रिटर्न (\\r) के साथ टर्मिनल आउटपुट को संसाधित करता है, जो वास्तविक टर्मिनल द्वारा सामग्री प्रदर्शित करने के तरीके का अनुकरण करता है। यह प्रगति बार के मध्यवर्ती स्थितियों को हटाता है, केवल अंतिम स्थिति को बनाए रखता है, जिससे अधिक प्रासंगिक जानकारी के लिए संदर्भ स्थान संरक्षित होता है। <0>अधिक जानें</0>"
		},
		"powershellCounter": {
			"label": "PowerShell काउंटर समाधान सक्षम करें",
			"description": "सक्षम होने पर, कमांड के सही निष्पादन को सुनिश्चित करने के लिए PowerShell कमांड में एक काउंटर जोड़ता है। यह उन PowerShell टर्मिनलों के साथ मदद करता है जिनमें आउटपुट कैप्चर करने में समस्याएं हो सकती हैं। <0>अधिक जानें</0>"
		},
		"zshClearEolMark": {
			"label": "ZSH EOL मार्क साफ़ करें",
			"description": "सक्षम होने पर, PROMPT_EOL_MARK='' सेट करके ZSH लाइन-समाप्ति मार्क को साफ़ करता है। यह कमांड आउटपुट की व्याख्या में समस्याओं को रोकता है जब आउटपुट '%' जैसे विशेष वर्णों के साथ समाप्त होता है। <0>अधिक जानें</0>"
		},
		"zshOhMy": {
			"label": "Oh My Zsh एकीकरण सक्षम करें",
			"description": "सक्षम होने पर, Oh My Zsh शेल एकीकरण सुविधाओं को सक्षम करने के लिए ITERM_SHELL_INTEGRATION_INSTALLED=Yes सेट करता है। इस सेटिंग को लागू करने के लिए IDE को पुनरारंभ करने की आवश्यकता हो सकती है। <0>अधिक जानें</0>"
		},
		"zshP10k": {
			"label": "Powerlevel10k एकीकरण सक्षम करें",
			"description": "सक्षम होने पर, Powerlevel10k शेल एकीकरण सुविधाओं को सक्षम करने के लिए POWERLEVEL9K_TERM_SHELL_INTEGRATION=true सेट करता है। <0>अधिक जानें</0>"
		},
		"zdotdir": {
			"label": "ZDOTDIR प्रबंधन सक्षम करें",
			"description": "सक्षम होने पर, zsh शेल एकीकरण को सही ढंग से संभालने के लिए ZDOTDIR के लिए एक अस्थायी डायरेक्टरी बनाता है। यह आपके zsh कॉन्फ़िगरेशन को बनाए रखते हुए VSCode शेल एकीकरण को zsh के साथ सही ढंग से काम करने की सुनिश्चितता करता है। <0>अधिक जानें</0>"
		},
		"inheritEnv": {
			"label": "पर्यावरण चर विरासत में लें",
			"description": "सक्षम होने पर, टर्मिनल VSCode के मूल प्रक्रिया से पर्यावरण चर विरासत में लेता है, जैसे उपयोगकर्ता प्रोफ़ाइल में परिभाषित शेल एकीकरण सेटिंग्स। यह VSCode की वैश्विक सेटिंग `terminal.integrated.inheritEnv` को सीधे टॉगल करता है। <0>अधिक जानें</0>"
		}
	},
	"advancedSettings": {
		"title": "उन्नत सेटिंग्स"
	},
	"advanced": {
		"diff": {
			"label": "diffs के माध्यम से संपादन सक्षम करें",
			"description": "जब सक्षम होता है, Kilo Code फाइलों को तेजी से संपादित कर सकेगा और स्वचालित रूप से काटे गए पूर्ण-फाइल लेखन को अस्वीकार करेगा। नवीनतम Claude 4 Sonnet मॉडल के साथ सबसे अच्छा काम करता है।",
			"strategy": {
				"label": "Diff रणनीति",
				"options": {
					"standard": "मानक (एकल ब्लॉक)",
					"multiBlock": "प्रायोगिक: मल्टी-ब्लॉक diff",
					"unified": "प्रायोगिक: एकीकृत diff"
				},
				"descriptions": {
					"standard": "मानक diff रणनीति एक समय में एक कोड ब्लॉक पर परिवर्तन लागू करती है।",
					"unified": "एकीकृत diff रणनीति diffs लागू करने के लिए कई दृष्टिकोण लेती है और सर्वोत्तम दृष्टिकोण चुनती है।",
					"multiBlock": "मल्टी-ब्लॉक diff रणनीति एक अनुरोध में एक फाइल में कई कोड ब्लॉक अपडेट करने की अनुमति देती है।"
				}
			},
			"matchPrecision": {
				"label": "मिलान सटीकता",
				"description": "यह स्लाइडर नियंत्रित करता है कि diffs लागू करते समय कोड अनुभागों को कितनी सटीकता से मेल खाना चाहिए। निम्न मान अधिक लचीले मिलान की अनुमति देते हैं लेकिन गलत प्रतिस्थापन का जोखिम बढ़ाते हैं। 100% से नीचे के मानों का उपयोग अत्यधिक सावधानी के साथ करें।"
			}
		},
		"todoList": {
			"label": "टूडू सूची टूल सक्षम करें",
			"description": "जब सक्षम हो, तो Kilo Code कार्य प्रगति को ट्रैक करने के लिए टूडू सूचियाँ बना और प्रबंधित कर सकता है। यह जटिल कार्यों को प्रबंधनीय चरणों में व्यवस्थित करने में मदद करता है।"
		}
	},
	"experimental": {
		"DIFF_STRATEGY_UNIFIED": {
			"name": "प्रायोगिक एकीकृत diff रणनीति का उपयोग करें",
			"description": "प्रायोगिक एकीकृत diff रणनीति सक्षम करें। यह रणनीति मॉडल त्रुटियों के कारण पुनः प्रयासों की संख्या को कम कर सकती है, लेकिन अप्रत्याशित व्यवहार या गलत संपादन का कारण बन सकती है। केवल तभी सक्षम करें जब आप जोखिमों को समझते हों और सभी परिवर्तनों की सावधानीपूर्वक समीक्षा करने के लिए तैयार हों।"
		},
		"SEARCH_AND_REPLACE": {
			"name": "प्रायोगिक खोज और प्रतिस्थापन उपकरण का उपयोग करें",
			"description": "प्रायोगिक खोज और प्रतिस्थापन उपकरण सक्षम करें, जो Kilo Code को एक अनुरोध में खोज शब्द के कई उदाहरणों को बदलने की अनुमति देता है।"
		},
		"INSERT_BLOCK": {
			"name": "प्रायोगिक सामग्री सम्मिलित करने के उपकरण का उपयोग करें",
			"description": "प्रायोगिक सामग्री सम्मिलित करने के उपकरण को सक्षम करें, जो Kilo Code को diff बनाए बिना विशिष्ट लाइन नंबरों पर सामग्री सम्मिलित करने की अनुमति देता है।"
		},
		"POWER_STEERING": {
			"name": "प्रायोगिक \"पावर स्टीयरिंग\" मोड का उपयोग करें",
			"description": "जब सक्षम किया जाता है, तो Kilo Code मॉडल को उसके वर्तमान मोड परिभाषा के विवरण के बारे में अधिक बार याद दिलाएगा। इससे भूमिका परिभाषाओं और कस्टम निर्देशों के प्रति अधिक मजबूत अनुपालन होगा, लेकिन प्रति संदेश अधिक token का उपयोग होगा।"
		},
		"MULTI_SEARCH_AND_REPLACE": {
			"name": "प्रायोगिक मल्टी ब्लॉक diff उपकरण का उपयोग करें",
			"description": "जब सक्षम किया जाता है, तो Kilo Code मल्टी ब्लॉक diff उपकरण का उपयोग करेगा। यह एक अनुरोध में फ़ाइल में कई कोड ब्लॉक अपडेट करने का प्रयास करेगा।"
		},
		"CONCURRENT_FILE_READS": {
			"name": "समवर्ती फ़ाइल पढ़ना सक्षम करें",
			"description": "सक्षम होने पर, Kilo Code एक ही अनुरोध में कई फ़ाइलें पढ़ सकता है अक्षम होने पर, Kilo Code को एक बार में एक फ़ाइल पढ़नी होगी। कम सक्षम मॉडल के साथ काम करते समय या जब आप फ़ाइल एक्सेस पर अधिक नियंत्रण चाहते हैं तो इसे अक्षम करना मददगार हो सकता है।"
		},
		"MARKETPLACE": {
			"name": "Marketplace सक्षम करें",
			"description": "जब सक्षम होता है, तो आप Marketplace से MCP और कस्टम मोड इंस्टॉल कर सकते हैं।"
		},
		"MULTI_FILE_APPLY_DIFF": {
			"name": "समानांतर फ़ाइल संपादन सक्षम करें",
			"description": "जब सक्षम किया जाता है, तो Kilo Code एक ही अनुरोध में कई फ़ाइलों को संपादित कर सकता है। जब अक्षम किया जाता है, तो Kilo Code को एक समय में एक फ़ाइल संपादित करनी होगी। इसे अक्षम करना तब मदद कर सकता है जब आप कम सक्षम मॉडल के साथ काम कर रहे हों या जब आप फ़ाइल संशोधनों पर अधिक नियंत्रण चाहते हों।"
		},
		"MORPH_FAST_APPLY": {
			"name": "Morph Fast Apply सक्षम करें",
			"description": "जब सक्षम होता है, तो Kilo Code फ़ाइलों को Morph Fast Apply का उपयोग करके संपादित कर सकता है। Kilo Code API प्रदाता, OpenRouter या Morph API कुंजी की आवश्यकता है।",
			"apiKey": "Morph API कुंजी (वैकल्पिक)",
			"placeholder": "अपनी Morph API कुंजी दर्ज करें (वैकल्पिक)"
		},
		"PREVENT_FOCUS_DISRUPTION": {
			"name": "बैकग्राउंड संपादन",
			"description": "सक्षम होने पर एडिटर फोकस व्यवधान को रोकता है। फ़ाइल संपादन diff व्यू खोले बिना या फोकस चुराए बिना बैकग्राउंड में होता है। आप Kilo Code के बदलाव करते समय बिना किसी बाधा के काम जारी रख सकते हैं। फ़ाइलें डायग्नोस्टिक्स कैप्चर करने के लिए बिना फोकस के खुल सकती हैं या पूरी तरह बंद रह सकती हैं।"
		},
		"ASSISTANT_MESSAGE_PARSER": {
			"name": "नए मैसेज पार्सर का उपयोग करें",
			"description": "प्रायोगिक स्ट्रीमिंग मैसेज पार्सर सक्षम करें, जो लंबे उत्तरों के लिए संदेशों को अधिक कुशलता से प्रोसेस करके प्रदर्शन को बेहतर बनाता है।"
		},
		"NEW_TASK_REQUIRE_TODOS": {
			"name": "नए कार्यों के लिए 'todos' सूची की आवश्यकता है",
			"description": "जब सक्षम किया जाता है, तो new_task टूल को todos पैरामीटर प्रदान करने की आवश्यकता होगी। यह सुनिश्चित करता है कि सभी नए कार्य स्पष्ट उद्देश्यों की सूची के साथ शुरू हों। जब अक्षम किया जाता है (डिफ़ॉल्ट), तो todos पैरामीटर पिछड़े संगतता के लिए वैकल्पिक रहता है।"
		},
<<<<<<< HEAD
		"IMAGE_GENERATION": {
			"name": "AI छवि निर्माण सक्षम करें",
			"description": "जब सक्षम किया जाता है, तो Roo OpenRouter के छवि निर्माण मॉडल का उपयोग करके टेक्स्ट प्रॉम्प्ट से छवियां उत्पन्न कर सकता है। एक कॉन्फ़िगर किए गए OpenRouter API कुंजी की आवश्यकता होती है।",
			"openRouterApiKeyLabel": "OpenRouter API कुंजी",
			"openRouterApiKeyPlaceholder": "अपनी OpenRouter API कुंजी दर्ज करें",
			"getApiKeyText": "अपनी API कुंजी प्राप्त करें",
			"modelSelectionLabel": "छवि निर्माण मॉडल",
			"modelSelectionDescription": "छवि निर्माण के लिए उपयोग करने वाला मॉडल चुनें",
			"warningMissingKey": "⚠️ छवि निर्माण के लिए OpenRouter API कुंजी आवश्यक है। कृपया इसे ऊपर कॉन्फ़िगर करें।",
			"successConfigured": "✓ छवि निर्माण कॉन्फ़िगर है और उपयोग के लिए तैयार है"
=======
		"INLINE_ASSIST": {
			"name": "Autocomplete",
			"description": "आपके एडिटर में सीधे त्वरित कोड सुझाव और सुधार के लिए Autocomplete सुविधाओं को सक्षम करें। लक्षित परिवर्तनों के लिए त्वरित कार्य (Cmd+I) और संदर्भित सुधारों के लिए Autocomplete शामिल है।"
>>>>>>> 3513c60f
		}
	},
	"promptCaching": {
		"label": "प्रॉम्प्ट कैशिंग अक्षम करें",
		"description": "जब चेक किया जाता है, तो Kilo Code इस मॉडल के लिए प्रॉम्प्ट कैशिंग का उपयोग नहीं करेगा।"
	},
	"temperature": {
		"useCustom": "कस्टम तापमान का उपयोग करें",
		"description": "मॉडल की प्रतिक्रियाओं में यादृच्छिकता को नियंत्रित करता है।",
		"rangeDescription": "उच्च मान आउटपुट को अधिक यादृच्छिक बनाते हैं, निम्न मान इसे अधिक निर्धारित बनाते हैं।"
	},
	"modelInfo": {
		"supportsImages": "छवियों का समर्थन करता है",
		"noImages": "छवियों का समर्थन नहीं करता है",
		"supportsComputerUse": "कंप्यूटर उपयोग का समर्थन करता है",
		"noComputerUse": "कंप्यूटर उपयोग का समर्थन नहीं करता है",
		"supportsPromptCache": "प्रॉम्प्ट कैशिंग का समर्थन करता है",
		"noPromptCache": "प्रॉम्प्ट कैशिंग का समर्थन नहीं करता है",
		"contextWindow": "संदर्भ विंडो:",
		"maxOutput": "अधिकतम आउटपुट",
		"inputPrice": "इनपुट मूल्य",
		"outputPrice": "आउटपुट मूल्य",
		"cacheReadsPrice": "कैश रीड्स मूल्य",
		"cacheWritesPrice": "कैश राइट्स मूल्य",
		"enableStreaming": "स्ट्रीमिंग सक्षम करें",
		"enableR1Format": "R1 मॉडल पैरामीटर सक्षम करें",
		"enableR1FormatTips": "QWQ जैसी R1 मॉडलों का उपयोग करते समय इसे सक्षम करना आवश्यक है, ताकि 400 त्रुटि से बचा जा सके",
		"useAzure": "Azure का उपयोग करें",
		"azureApiVersion": "Azure API संस्करण सेट करें",
		"gemini": {
			"freeRequests": "* प्रति मिनट {{count}} अनुरोधों तक मुफ्त। उसके बाद, बिलिंग प्रॉम्प्ट आकार पर निर्भर करती है।",
			"pricingDetails": "अधिक जानकारी के लिए, मूल्य निर्धारण विवरण देखें।",
			"billingEstimate": "* बिलिंग एक अनुमान है - सटीक लागत प्रॉम्प्ट आकार पर निर्भर करती है।"
		}
	},
	"modelPicker": {
		"automaticFetch": "एक्सटेंशन <serviceLink>{{serviceName}}</serviceLink> पर उपलब्ध मॉडलों की नवीनतम सूची स्वचालित रूप से प्राप्त करता है। यदि आप अनिश्चित हैं कि कौन सा मॉडल चुनना है, तो Kilo Code <defaultModelLink>{{defaultModelId}}</defaultModelLink> के साथ सबसे अच्छा काम करता है।",
		"label": "मॉडल",
		"searchPlaceholder": "खोजें",
		"noMatchFound": "कोई मिलान नहीं मिला",
		"useCustomModel": "कस्टम उपयोग करें: {{modelId}}"
	},
	"footer": {
		"feedback": "यदि आपके कोई प्रश्न या प्रतिक्रिया है, तो <githubLink>github.com/Kilo-Org/kilocode</githubLink> पर एक मुद्दा खोलने या <redditLink>reddit.com/r/kilocode</redditLink> या <discordLink>kilocode.ai/discord</discordLink> में शामिल होने में संकोच न करें",
		"support": "वित्तीय प्रश्नों के लिए, कृपया <supportLink>https://kilocode.ai/support</supportLink> पर ग्राहक सहायता से संपर्क करें",
		"telemetry": {
			"label": "त्रुटि और उपयोग रिपोर्टिंग की अनुमति दें",
			"description": "उपयोग डेटा और त्रुटि रिपोर्ट भेजकर Kilo Code को बेहतर बनाने में मदद करें। कोड, प्रॉम्प्ट, या व्यक्तिगत जानकारी कभी भी नहीं भेजी जाती है। अधिक विवरण के लिए हमारी गोपनीयता नीति देखें।"
		},
		"settings": {
			"import": "इम्पोर्ट",
			"export": "एक्सपोर्ट",
			"reset": "रीसेट करें"
		}
	},
	"thinkingBudget": {
		"maxTokens": "अधिकतम tokens",
		"maxThinkingTokens": "अधिकतम thinking tokens"
	},
	"validation": {
		"apiKey": "आपको एक मान्य API कुंजी प्रदान करनी होगी।",
		"awsRegion": "Amazon Bedrock का उपयोग करने के लिए आपको एक क्षेत्र चुनना होगा।",
		"googleCloud": "आपको एक मान्य Google Cloud प्रोजेक्ट ID और क्षेत्र प्रदान करना होगा।",
		"modelId": "आपको एक मान्य मॉडल ID प्रदान करनी होगी।",
		"modelSelector": "आपको एक मान्य मॉडल चयनकर्ता प्रदान करना होगा।",
		"openAi": "आपको एक मान्य बेस URL, API कुंजी और मॉडल ID प्रदान करनी होगी।",
		"arn": {
			"invalidFormat": "अमान्य ARN प्रारूप। कृपया प्रारूप आवश्यकताएं जांचें।",
			"regionMismatch": "चेतावनी: आपके ARN में क्षेत्र ({{arnRegion}}) आपके चयनित क्षेत्र ({{region}}) से मेल नहीं खाता। इससे पहुंच संबंधी समस्याएं हो सकती हैं। प्रदाता ARN से क्षेत्र का उपयोग करेगा।"
		},
		"modelAvailability": "आपके द्वारा प्रदान की गई मॉडल ID ({{modelId}}) उपलब्ध नहीं है। कृपया कोई अन्य मॉडल चुनें।",
		"providerNotAllowed": "प्रदाता '{{provider}}' आपके संगठन द्वारा अनुमत नहीं है",
		"modelNotAllowed": "मॉडल '{{model}}' प्रदाता '{{provider}}' के लिए आपके संगठन द्वारा अनुमत नहीं है",
		"profileInvalid": "इस प्रोफ़ाइल में एक प्रदाता या मॉडल शामिल है जो आपके संगठन द्वारा अनुमत नहीं है",
		"qwenCodeOauthPath": "आपको एक वैध OAuth क्रेडेंशियल पथ प्रदान करना होगा"
	},
	"placeholders": {
		"apiKey": "API कुंजी दर्ज करें...",
		"profileName": "प्रोफ़ाइल नाम दर्ज करें",
		"accessKey": "एक्सेस कुंजी दर्ज करें...",
		"secretKey": "गुप्त कुंजी दर्ज करें...",
		"sessionToken": "सत्र टोकन दर्ज करें...",
		"credentialsJson": "क्रेडेंशियल्स JSON दर्ज करें...",
		"keyFilePath": "कुंजी फ़ाइल पथ दर्ज करें...",
		"projectId": "प्रोजेक्ट ID दर्ज करें...",
		"customArn": "ARN दर्ज करें (उदा. arn:aws:bedrock:us-east-1:123456789012:foundation-model/my-model)",
		"baseUrl": "बेस URL दर्ज करें...",
		"modelId": {
			"lmStudio": "उदा. meta-llama-3.1-8b-instruct",
			"lmStudioDraft": "उदा. lmstudio-community/llama-3.2-1b-instruct",
			"ollama": "उदा. llama3.1"
		},
		"numbers": {
			"maxTokens": "उदा. 4096",
			"contextWindow": "उदा. 128000",
			"inputPrice": "उदा. 0.0001",
			"outputPrice": "उदा. 0.0002",
			"cacheWritePrice": "उदा. 0.00005"
		}
	},
	"defaults": {
		"ollamaUrl": "डिफ़ॉल्ट: http://localhost:11434",
		"lmStudioUrl": "डिफ़ॉल्ट: http://localhost:1234",
		"geminiUrl": "डिफ़ॉल्ट: https://generativelanguage.googleapis.com"
	},
	"labels": {
		"customArn": "कस्टम ARN",
		"useCustomArn": "कस्टम ARN का उपयोग करें..."
	},
	"display": {
		"taskTimeline": {
			"label": "कार्य टाइमलाइन दिखाएँ",
			"description": "कार्य संदेशों की एक दृश्य समयरेखा प्रदर्शित करें, जो प्रकार के अनुसार रंगीन हैं, जिससे आप कार्य की प्रगति को जल्दी से देख सकें और कार्य के इतिहास में विशिष्ट बिंदुओं पर वापस स्क्रॉल कर सकें।"
		}
	},
	"includeMaxOutputTokens": "अधिकतम आउटपुट टोकन शामिल करें",
	"includeMaxOutputTokensDescription": "API अनुरोधों में अधिकतम आउटपुट टोकन पैरामीटर भेजें। कुछ प्रदाता इसका समर्थन नहीं कर सकते हैं।",
	"limitMaxTokensDescription": "प्रतिक्रिया में टोकन की अधिकतम संख्या सीमित करें",
	"maxOutputTokensLabel": "अधिकतम आउटपुट टोकन",
	"maxTokensGenerateDescription": "प्रतिक्रिया में उत्पन्न करने के लिए अधिकतम टोकन"
}<|MERGE_RESOLUTION|>--- conflicted
+++ resolved
@@ -767,7 +767,6 @@
 			"name": "नए कार्यों के लिए 'todos' सूची की आवश्यकता है",
 			"description": "जब सक्षम किया जाता है, तो new_task टूल को todos पैरामीटर प्रदान करने की आवश्यकता होगी। यह सुनिश्चित करता है कि सभी नए कार्य स्पष्ट उद्देश्यों की सूची के साथ शुरू हों। जब अक्षम किया जाता है (डिफ़ॉल्ट), तो todos पैरामीटर पिछड़े संगतता के लिए वैकल्पिक रहता है।"
 		},
-<<<<<<< HEAD
 		"IMAGE_GENERATION": {
 			"name": "AI छवि निर्माण सक्षम करें",
 			"description": "जब सक्षम किया जाता है, तो Roo OpenRouter के छवि निर्माण मॉडल का उपयोग करके टेक्स्ट प्रॉम्प्ट से छवियां उत्पन्न कर सकता है। एक कॉन्फ़िगर किए गए OpenRouter API कुंजी की आवश्यकता होती है।",
@@ -778,11 +777,10 @@
 			"modelSelectionDescription": "छवि निर्माण के लिए उपयोग करने वाला मॉडल चुनें",
 			"warningMissingKey": "⚠️ छवि निर्माण के लिए OpenRouter API कुंजी आवश्यक है। कृपया इसे ऊपर कॉन्फ़िगर करें।",
 			"successConfigured": "✓ छवि निर्माण कॉन्फ़िगर है और उपयोग के लिए तैयार है"
-=======
+		},
 		"INLINE_ASSIST": {
 			"name": "Autocomplete",
 			"description": "आपके एडिटर में सीधे त्वरित कोड सुझाव और सुधार के लिए Autocomplete सुविधाओं को सक्षम करें। लक्षित परिवर्तनों के लिए त्वरित कार्य (Cmd+I) और संदर्भित सुधारों के लिए Autocomplete शामिल है।"
->>>>>>> 3513c60f
 		}
 	},
 	"promptCaching": {
