{
	"title": "MCP सर्वर",
	"done": "हो गया",
<<<<<<< HEAD
	"description": "Model Context Protocol (MCP) सक्षम करें ताकि Kilo Code बाहरी सर्वरों से अतिरिक्त टूल्स और सेवाएँ इस्तेमाल कर सके। इससे Kilo Code तुम्हारे लिए और भी काम कर सकता है। <0>और जानें</0>",
=======
	"description": "<0>मॉडल कॉन्टेक्स्ट प्रोटोकॉल</0> स्थानीय रूप से चल रहे MCP सर्वरों के साथ संचार को सक्षम बनाता है जो Roo की क्षमताओं का विस्तार करने के लिए अतिरिक्त उपकरण और संसाधन प्रदान करते हैं। आप <1>समुदाय द्वारा बनाए गए सर्वरों</1> का उपयोग कर सकते हैं या Roo से अपने कार्यप्रवाह के लिए विशिष्ट नए उपकरण बनाने के लिए कह सकते हैं (जैसे, \"नवीनतम npm दस्तावेज़ प्राप्त करने वाला उपकरण जोड़ें\")।",
	"instructions": "निर्देश",
>>>>>>> 69f72002
	"enableToggle": {
		"title": "MCP सर्वर सक्षम करें",
		"description": "इसे ON करो ताकि Kilo Code जुड़े हुए MCP सर्वरों से टूल्स इस्तेमाल कर सके। इससे Kilo Code को और क्षमताएँ मिलती हैं। अगर तुम ये अतिरिक्त टूल्स इस्तेमाल नहीं करना चाहते, तो इसे OFF करो ताकि API टोकन लागत कम हो सके।"
	},
	"enableServerCreation": {
		"title": "MCP सर्वर बनाना सक्षम करें",
		"description": "इसे ON करो ताकि Kilo Code तुम्हारी मदद से <1>नए</1> कस्टम MCP सर्वर बना सके। <0>सर्वर बनाना जानें</0>",
		"hint": "टिप: API टोकन लागत कम करने के लिए, जब Kilo Code से नया MCP सर्वर नहीं बनवा रहे हो तो इस सेटिंग को बंद कर दो।"
	},
	"editGlobalMCP": "ग्लोबल MCP एडिट करें",
	"editProjectMCP": "प्रोजेक्ट MCP एडिट करें",
	"learnMoreEditingSettings": "MCP सेटिंग्स फाइल एडिट करने के बारे में जानें",
	"tool": {
		"alwaysAllow": "हमेशा अनुमति दें",
		"parameters": "पैरामीटर",
		"noDescription": "कोई विवरण नहीं"
	},
	"tabs": {
		"tools": "टूल्स",
		"resources": "संसाधन",
		"errors": "त्रुटियाँ"
	},
	"emptyState": {
		"noTools": "कोई टूल नहीं मिला",
		"noResources": "कोई संसाधन नहीं मिला",
		"noLogs": "कोई लॉग नहीं मिला",
		"noErrors": "कोई त्रुटि नहीं मिली"
	},
	"networkTimeout": {
		"label": "नेटवर्क टाइमआउट",
		"description": "सर्वर रिस्पॉन्स के लिए अधिकतम प्रतीक्षा समय",
		"options": {
			"15seconds": "15 सेकंड",
			"30seconds": "30 सेकंड",
			"1minute": "1 मिनट",
			"5minutes": "5 मिनट",
			"10minutes": "10 मिनट",
			"15minutes": "15 मिनट",
			"30minutes": "30 मिनट",
			"60minutes": "60 मिनट"
		}
	},
	"deleteDialog": {
		"title": "MCP सर्वर हटाएँ",
		"description": "क्या तुम वाकई MCP सर्वर \"{{serverName}}\" हटाना चाहते हो? यह क्रिया वापस नहीं ली जा सकती।",
		"cancel": "रद्द करें",
		"delete": "हटाएँ"
	},
	"serverStatus": {
		"retrying": "फिर से कोशिश कर रहा है...",
		"retryConnection": "कनेक्शन फिर से आज़माएँ"
	}
}<|MERGE_RESOLUTION|>--- conflicted
+++ resolved
@@ -1,12 +1,8 @@
 {
 	"title": "MCP सर्वर",
 	"done": "हो गया",
-<<<<<<< HEAD
-	"description": "Model Context Protocol (MCP) सक्षम करें ताकि Kilo Code बाहरी सर्वरों से अतिरिक्त टूल्स और सेवाएँ इस्तेमाल कर सके। इससे Kilo Code तुम्हारे लिए और भी काम कर सकता है। <0>और जानें</0>",
-=======
-	"description": "<0>मॉडल कॉन्टेक्स्ट प्रोटोकॉल</0> स्थानीय रूप से चल रहे MCP सर्वरों के साथ संचार को सक्षम बनाता है जो Roo की क्षमताओं का विस्तार करने के लिए अतिरिक्त उपकरण और संसाधन प्रदान करते हैं। आप <1>समुदाय द्वारा बनाए गए सर्वरों</1> का उपयोग कर सकते हैं या Roo से अपने कार्यप्रवाह के लिए विशिष्ट नए उपकरण बनाने के लिए कह सकते हैं (जैसे, \"नवीनतम npm दस्तावेज़ प्राप्त करने वाला उपकरण जोड़ें\")।",
+	"description": "<0>मॉडल कॉन्टेक्स्ट प्रोटोकॉल</0> स्थानीय रूप से चल रहे MCP सर्वरों के साथ संचार को सक्षम बनाता है जो Kilo Code की क्षमताओं का विस्तार करने के लिए अतिरिक्त उपकरण और संसाधन प्रदान करते हैं। आप <1>समुदाय द्वारा बनाए गए सर्वरों</1> का उपयोग कर सकते हैं या Kilo Code से अपने कार्यप्रवाह के लिए विशिष्ट नए उपकरण बनाने के लिए कह सकते हैं (जैसे, \"नवीनतम npm दस्तावेज़ प्राप्त करने वाला उपकरण जोड़ें\")।",
 	"instructions": "निर्देश",
->>>>>>> 69f72002
 	"enableToggle": {
 		"title": "MCP सर्वर सक्षम करें",
 		"description": "इसे ON करो ताकि Kilo Code जुड़े हुए MCP सर्वरों से टूल्स इस्तेमाल कर सके। इससे Kilo Code को और क्षमताएँ मिलती हैं। अगर तुम ये अतिरिक्त टूल्स इस्तेमाल नहीं करना चाहते, तो इसे OFF करो ताकि API टोकन लागत कम हो सके।"
