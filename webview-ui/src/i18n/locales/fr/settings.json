--- conflicted
+++ resolved
@@ -379,14 +379,9 @@
 		"ollama": {
 			"baseUrl": "URL de base (optionnel)",
 			"modelId": "ID du modèle",
-<<<<<<< HEAD
 			"apiKey": "Clé API",
 			"apiKeyPlaceholder": "Entrez votre clé API",
 			"apiKeyInfo": "La clé API sera envoyée comme en-tête d'autorisation",
-=======
-			"apiKey": "Clé API Ollama",
-			"apiKeyHelp": "Clé API optionnelle pour les instances Ollama authentifiées ou les services cloud. Laissez vide pour les installations locales.",
->>>>>>> 8cff25ab
 			"description": "Ollama vous permet d'exécuter des modèles localement sur votre ordinateur. Pour obtenir des instructions sur la mise en route, consultez le guide de démarrage rapide.",
 			"warning": "Remarque : Kilo Code utilise des prompts complexes et fonctionne mieux avec les modèles Claude. Les modèles moins performants peuvent ne pas fonctionner comme prévu."
 		},
