--- conflicted
+++ resolved
@@ -6,13 +6,8 @@
 		"createNewMode": "Créer un nouveau mode",
 		"editModesConfig": "Modifier la configuration des modes",
 		"editGlobalModes": "Modifier les modes globaux",
-<<<<<<< HEAD
 		"editProjectModes": "Modifier les modes du projet (.kilocodemodes)",
-		"createModeHelpText": "Cliquez sur + pour créer un nouveau mode personnalisé, ou demandez simplement à Kilo Code dans le chat de vous en créer un !",
-=======
-		"editProjectModes": "Modifier les modes du projet (.roomodes)",
-		"createModeHelpText": "Les modes sont des personas spécialisés qui adaptent le comportement de Roo. <0>En savoir plus sur l'utilisation des modes</0> ou <1>la personnalisation des modes.</1>",
->>>>>>> d2e15c16
+		"createModeHelpText": "Les modes sont des personas spécialisés qui adaptent le comportement de Kilo Code. <0>En savoir plus sur l'utilisation des modes</0> ou <1>la personnalisation des modes.</1>",
 		"selectMode": "Rechercher les modes"
 	},
 	"apiConfiguration": {
@@ -52,13 +47,8 @@
 	},
 	"globalCustomInstructions": {
 		"title": "Instructions personnalisées pour tous les modes",
-<<<<<<< HEAD
-		"description": "Ces instructions s'appliquent à tous les modes. Elles fournissent un ensemble de comportements de base qui peuvent être améliorés par des instructions spécifiques au mode ci-dessous.\nSi vous souhaitez que Kilo Code pense et parle dans une langue différente de celle de votre éditeur ({{language}}), vous pouvez le spécifier ici.",
-		"loadFromFile": "Les instructions peuvent également être chargées depuis le dossier <span>.kilocode/rules/</span> dans votre espace de travail (.kilocoderules est obsolète et cessera de fonctionner bientôt)."
-=======
 		"description": "Ces instructions s'appliquent à tous les modes. Elles fournissent un ensemble de comportements de base qui peuvent être améliorés par des instructions spécifiques au mode ci-dessous. <0>En savoir plus</0>",
-		"loadFromFile": "Les instructions peuvent également être chargées depuis le dossier <span>.roo/rules/</span> dans votre espace de travail (.roorules et .clinerules sont obsolètes et cesseront de fonctionner bientôt)."
->>>>>>> d2e15c16
+		"loadFromFile": "Les instructions peuvent également être chargées depuis le dossier <span>.kilocode/rules/</span> dans votre espace de travail (.kilocoderules et .clinerules sont obsolètes et cesseront de fonctionner bientôt)."
 	},
 	"systemPrompt": {
 		"preview": "Aperçu du prompt système",
@@ -117,11 +107,7 @@
 	},
 	"advancedSystemPrompt": {
 		"title": "Avancé : Remplacer le prompt système",
-<<<<<<< HEAD
-		"description": "Vous pouvez complètement remplacer le prompt système pour ce mode (en dehors de la définition du rôle et des instructions personnalisées) en créant un fichier à <span>.kilocode/system-prompt-{{slug}}</span> dans votre espace de travail. Il s'agit d'une fonctionnalité très avancée qui contourne les garanties intégrées et les vérifications de cohérence (notamment concernant l'utilisation des outils), alors soyez prudent !"
-=======
-		"description": "<2>⚠️ Attention :</2> Cette fonctionnalité avancée contourne les mesures de protection. <1>LISEZ CECI AVANT UTILISATION !</1>Remplacez le prompt système par défaut en créant un fichier à l'emplacement <span>.roo/system-prompt-{{slug}}</span>."
->>>>>>> d2e15c16
+		"description": "<2>⚠️ Attention :</2> Cette fonctionnalité avancée contourne les mesures de protection. <1>LISEZ CECI AVANT UTILISATION !</1>Remplacez le prompt système par défaut en créant un fichier à l'emplacement <span>.kilocode/system-prompt-{{slug}}</span>."
 	},
 	"createModeDialog": {
 		"title": "Créer un nouveau mode",
