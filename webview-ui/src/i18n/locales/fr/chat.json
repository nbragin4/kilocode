{
	"greeting": "Que peut faire Kilo Code pour vous ?",
	"task": {
		"title": "Tâche",
		"seeMore": "Voir plus",
		"seeLess": "Voir moins",
		"tokens": "Tokens :",
		"cache": "Cache :",
		"apiCost": "Coût API :",
		"contextWindow": "Fenêtre de contexte :",
		"closeAndStart": "Fermer la tâche et en commencer une nouvelle",
		"export": "Exporter l'historique des tâches",
		"delete": "Supprimer la tâche (Shift + Clic pour ignorer la confirmation)"
	},
	"history": {
		"title": "Historique"
	},
	"unpin": "Désépingler",
	"pin": "Épingler",
	"tokenProgress": {
		"availableSpace": "Espace disponible : {{amount}} tokens",
		"tokensUsed": "Tokens utilisés : {{used}} sur {{total}}",
		"reservedForResponse": "Réservé pour la réponse du modèle : {{amount}} tokens"
	},
	"retry": {
		"title": "Réessayer",
		"tooltip": "Tenter à nouveau l'opération"
	},
	"startNewTask": {
		"title": "Commencer une nouvelle tâche",
		"tooltip": "Démarrer une nouvelle tâche"
	},
	"proceedAnyways": {
		"title": "Continuer quand même",
		"tooltip": "Continuer pendant l'exécution de la commande"
	},
	"save": {
		"title": "Enregistrer",
		"tooltip": "Sauvegarder les modifications du fichier"
	},
	"reject": {
		"title": "Rejeter",
		"tooltip": "Rejeter cette action"
	},
	"completeSubtaskAndReturn": "Terminer la sous-tâche et revenir",
	"approve": {
		"title": "Approuver",
		"tooltip": "Approuver cette action"
	},
	"runCommand": {
		"title": "Exécuter la commande",
		"tooltip": "Exécuter cette commande"
	},
	"proceedWhileRunning": {
		"title": "Continuer pendant l'exécution",
		"tooltip": "Continuer malgré les avertissements"
	},
	"resumeTask": {
		"title": "Reprendre la tâche",
		"tooltip": "Continuer la tâche actuelle"
	},
	"terminate": {
		"title": "Terminer",
		"tooltip": "Terminer la tâche actuelle"
	},
	"cancel": {
		"title": "Annuler",
		"tooltip": "Annuler l'opération actuelle"
	},
	"scrollToBottom": "Défiler jusqu'au bas du chat",
	"selectMode": "Sélectionner le mode d'interaction",
	"selectApiConfig": "Sélectionner la configuration API",
	"enhancePrompt": "Améliorer la requête avec un contexte supplémentaire",
	"addImages": "Ajouter des images au message",
	"sendMessage": "Envoyer le message",
	"typeMessage": "Écrivez un message...",
	"typeTask": "Construire, trouver, demander quelque chose",
	"addContext": "@ pour ajouter du contexte, / pour changer de mode",
	"dragFiles": "maintenir Maj pour glisser des fichiers",
	"dragFilesImages": "maintenir Maj pour glisser des fichiers/images",
	"enhancePromptDescription": "Le bouton 'Améliorer la requête' aide à améliorer votre demande en fournissant un contexte supplémentaire, des clarifications ou des reformulations. Essayez de taper une demande ici et cliquez à nouveau sur le bouton pour voir comment cela fonctionne.",
	"errorReadingFile": "Erreur lors de la lecture du fichier :",
	"noValidImages": "Aucune image valide n'a été traitée",
	"separator": "Séparateur",
	"edit": "Éditer...",
	"forNextMode": "pour le prochain mode",
	"error": "Erreur",
	"diffError": {
		"title": "Modification échouée"
	},
	"troubleMessage": "Kilo Code rencontre des difficultés...",
	"apiRequest": {
		"title": "Requête API",
		"failed": "Échec de la requête API",
		"streaming": "Requête API...",
		"cancelled": "Requête API annulée",
		"streamingFailed": "Échec du streaming API"
	},
	"checkpoint": {
		"initial": "Point de contrôle initial",
		"regular": "Point de contrôle",
		"initializingWarning": "Initialisation du point de contrôle en cours... Si cela prend trop de temps, tu peux désactiver les points de contrôle dans les <settingsLink>paramètres</settingsLink> et redémarrer ta tâche.",
		"menu": {
			"viewDiff": "Voir les différences",
			"restore": "Restaurer le point de contrôle",
			"restoreFiles": "Restaurer les fichiers",
			"restoreFilesDescription": "Restaure les fichiers de votre projet à un instantané pris à ce moment.",
			"restoreFilesAndTask": "Restaurer fichiers et tâche",
			"confirm": "Confirmer",
			"cancel": "Annuler",
			"cannotUndo": "Cette action ne peut pas être annulée.",
			"restoreFilesAndTaskDescription": "Restaure les fichiers de votre projet à un instantané pris à ce moment et supprime tous les messages après ce point."
		},
		"current": "Actuel"
	},
	"fileOperations": {
		"wantsToRead": "Kilo Code veut lire ce fichier :",
		"wantsToReadOutsideWorkspace": "Kilo Code veut lire ce fichier en dehors de l'espace de travail :",
		"didRead": "Kilo Code a lu ce fichier :",
		"wantsToEdit": "Kilo Code veut éditer ce fichier :",
		"wantsToEditOutsideWorkspace": "Kilo Code veut éditer ce fichier en dehors de l'espace de travail :",
		"wantsToCreate": "Kilo Code veut créer un nouveau fichier :"
	},
	"instructions": {
		"wantsToFetch": "Kilo Code veut récupérer des instructions détaillées pour aider à la tâche actuelle"
	},
	"directoryOperations": {
		"wantsToViewTopLevel": "Kilo Code veut voir les fichiers de premier niveau dans ce répertoire :",
		"didViewTopLevel": "Kilo Code a vu les fichiers de premier niveau dans ce répertoire :",
		"wantsToViewRecursive": "Kilo Code veut voir récursivement tous les fichiers dans ce répertoire :",
		"didViewRecursive": "Kilo Code a vu récursivement tous les fichiers dans ce répertoire :",
		"wantsToViewDefinitions": "Kilo Code veut voir les noms de définitions de code source utilisés dans ce répertoire :",
		"didViewDefinitions": "Kilo Code a vu les noms de définitions de code source utilisés dans ce répertoire :",
		"wantsToSearch": "Kilo Code veut rechercher dans ce répertoire <code>{{regex}}</code> :",
		"didSearch": "Kilo Code a recherché dans ce répertoire <code>{{regex}}</code> :"
	},
	"commandOutput": "Sortie de commande",
	"response": "Réponse",
	"arguments": "Arguments",
	"mcp": {
		"wantsToUseTool": "Kilo Code veut utiliser un outil sur le serveur MCP {{serverName}} :",
		"wantsToAccessResource": "Kilo Code veut accéder à une ressource sur le serveur MCP {{serverName}} :"
	},
	"modes": {
		"wantsToSwitch": "Kilo Code veut passer au mode <code>{{mode}}</code>",
		"wantsToSwitchWithReason": "Kilo Code veut passer au mode <code>{{mode}}</code> car : {{reason}}",
		"didSwitch": "Kilo Code est passé au mode <code>{{mode}}</code>",
		"didSwitchWithReason": "Kilo Code est passé au mode <code>{{mode}}</code> car : {{reason}}"
	},
	"subtasks": {
		"wantsToCreate": "Kilo Code veut créer une nouvelle sous-tâche en mode <code>{{mode}}</code> :",
		"wantsToFinish": "Kilo Code veut terminer cette sous-tâche",
		"newTaskContent": "Instructions de la sous-tâche",
		"completionContent": "Sous-tâche terminée",
		"resultContent": "Résultats de la sous-tâche",
		"defaultResult": "Veuillez continuer avec la tâche suivante.",
		"completionInstructions": "Sous-tâche terminée ! Vous pouvez examiner les résultats et suggérer des corrections ou les prochaines étapes. Si tout semble bon, confirmez pour retourner le résultat à la tâche parente."
	},
	"questions": {
		"hasQuestion": "Kilo Code a une question :"
	},
	"taskCompleted": "Tâche terminée",
	"shellIntegration": {
		"unavailable": "Intégration du shell indisponible",
		"troubleshooting": "Toujours des problèmes ? Cliquez ici pour la documentation d'intégration du shell.",
		"checkSettings": "Vérifie les solutions de contournement du terminal dans les paramètres",
		"updateVSCode": "Mets à jour VSCode",
		"supportedShell": "Assure-toi d'utiliser un shell supporté : zsh, bash, fish ou PowerShell"
	},
	"powershell": {
		"issues": "Il semble que vous rencontriez des problèmes avec Windows PowerShell, veuillez consulter ce"
	},
	"autoApprove": {
		"title": "Auto-approbation :",
		"none": "Aucune",
<<<<<<< HEAD
		"description": "L'auto-approbation permet à Kilo Code d'effectuer des actions sans demander d'autorisation. Activez-la uniquement pour les actions auxquelles vous faites entièrement confiance. Configuration plus détaillée disponible dans les <settingsLink>Paramètres</settingsLink>.",
		"actions": {
			"readFiles": {
				"label": "Lecture",
				"description": "Permet l'accès en lecture à n'importe quel fichier sur votre ordinateur."
			},
			"editFiles": {
				"label": "Édition",
				"description": "Permet la modification de n'importe quel fichier sur votre ordinateur."
			},
			"executeCommands": {
				"label": "Commandes",
				"description": "Permet l'exécution de commandes de terminal approuvées. Vous pouvez configurer cela dans le panneau des paramètres."
			},
			"useBrowser": {
				"label": "Navigateur",
				"description": "Permet de lancer et d'interagir avec n'importe quel site web dans un navigateur sans interface."
			},
			"useMcp": {
				"label": "MCP",
				"description": "Permet l'utilisation de serveurs MCP configurés qui peuvent modifier le système de fichiers ou interagir avec des APIs."
			},
			"switchModes": {
				"label": "Modes",
				"description": "Permet le changement automatique entre différents modes sans nécessiter d'approbation."
			},
			"subtasks": {
				"label": "Sous-tâches",
				"description": "Permet la création et l'achèvement de sous-tâches sans nécessiter d'approbation."
			},
			"retryRequests": {
				"label": "Réessais",
				"description": "Réessaie automatiquement les requêtes API échouées lorsque le fournisseur renvoie une réponse d'erreur."
			}
		}
=======
		"description": "L'auto-approbation permet à Roo Code d'effectuer des actions sans demander d'autorisation. Activez-la uniquement pour les actions auxquelles vous faites entièrement confiance. Configuration plus détaillée disponible dans les <settingsLink>Paramètres</settingsLink>."
>>>>>>> ae2f98a6
	},
	"reasoning": {
		"thinking": "Réflexion",
		"seconds": "{{count}}s"
	},
	"followUpSuggest": {
		"copyToInput": "Copier vers l'entrée (ou Shift + clic)"
	},
	"announcement": {
		"title": "🎉 Roo Code 3.12 est sortie",
		"description": "Roo Code 3.12 apporte de nouvelles fonctionnalités et améliorations basées sur vos retours.",
		"whatsNew": "Quoi de neuf",
		"feature1": "<bold>Support Grok</bold> : Ajout du fournisseur xAI et des options d'effort de raisonnement pour Grok sur OpenRouter",
		"feature2": "<bold>Améliorations de l'édition des différences</bold> : Configuration par profil et meilleure normalisation des chaînes pour moins d'erreurs",
		"feature3": "<bold>Améliorations des points de contrôle</bold> : Points de contrôle plus rapides et plus fiables",
		"hideButton": "Masquer l'annonce",
		"detailsDiscussLinks": "Obtenez plus de détails et participez aux discussions sur <discordLink>Discord</discordLink> et <redditLink>Reddit</redditLink> 🚀"
	},
	"browser": {
		"rooWantsToUse": "Kilo Code veut utiliser le navigateur :",
		"consoleLogs": "Journaux de console",
		"noNewLogs": "(Pas de nouveaux journaux)",
		"screenshot": "Capture d'écran du navigateur",
		"cursor": "curseur",
		"navigation": {
			"step": "Étape {{current}} sur {{total}}",
			"previous": "Précédent",
			"next": "Suivant"
		},
		"sessionStarted": "Session de navigateur démarrée",
		"actions": {
			"title": "Action de navigation : ",
			"launch": "Lancer le navigateur sur {{url}}",
			"click": "Cliquer ({{coordinate}})",
			"type": "Saisir \"{{text}}\"",
			"scrollDown": "Défiler vers le bas",
			"scrollUp": "Défiler vers le haut",
			"close": "Fermer le navigateur"
		}
	},
	"notifications": {
		"toolRequest": "Demande d'outil en attente d'approbation",
		"browserAction": "Action du navigateur en attente d'approbation",
		"command": "Commande en attente d'approbation"
	}
}<|MERGE_RESOLUTION|>--- conflicted
+++ resolved
@@ -173,45 +173,7 @@
 	"autoApprove": {
 		"title": "Auto-approbation :",
 		"none": "Aucune",
-<<<<<<< HEAD
-		"description": "L'auto-approbation permet à Kilo Code d'effectuer des actions sans demander d'autorisation. Activez-la uniquement pour les actions auxquelles vous faites entièrement confiance. Configuration plus détaillée disponible dans les <settingsLink>Paramètres</settingsLink>.",
-		"actions": {
-			"readFiles": {
-				"label": "Lecture",
-				"description": "Permet l'accès en lecture à n'importe quel fichier sur votre ordinateur."
-			},
-			"editFiles": {
-				"label": "Édition",
-				"description": "Permet la modification de n'importe quel fichier sur votre ordinateur."
-			},
-			"executeCommands": {
-				"label": "Commandes",
-				"description": "Permet l'exécution de commandes de terminal approuvées. Vous pouvez configurer cela dans le panneau des paramètres."
-			},
-			"useBrowser": {
-				"label": "Navigateur",
-				"description": "Permet de lancer et d'interagir avec n'importe quel site web dans un navigateur sans interface."
-			},
-			"useMcp": {
-				"label": "MCP",
-				"description": "Permet l'utilisation de serveurs MCP configurés qui peuvent modifier le système de fichiers ou interagir avec des APIs."
-			},
-			"switchModes": {
-				"label": "Modes",
-				"description": "Permet le changement automatique entre différents modes sans nécessiter d'approbation."
-			},
-			"subtasks": {
-				"label": "Sous-tâches",
-				"description": "Permet la création et l'achèvement de sous-tâches sans nécessiter d'approbation."
-			},
-			"retryRequests": {
-				"label": "Réessais",
-				"description": "Réessaie automatiquement les requêtes API échouées lorsque le fournisseur renvoie une réponse d'erreur."
-			}
-		}
-=======
-		"description": "L'auto-approbation permet à Roo Code d'effectuer des actions sans demander d'autorisation. Activez-la uniquement pour les actions auxquelles vous faites entièrement confiance. Configuration plus détaillée disponible dans les <settingsLink>Paramètres</settingsLink>."
->>>>>>> ae2f98a6
+		"description": "L'auto-approbation permet à Kilo Code d'effectuer des actions sans demander d'autorisation. Activez-la uniquement pour les actions auxquelles vous faites entièrement confiance. Configuration plus détaillée disponible dans les <settingsLink>Paramètres</settingsLink>."
 	},
 	"reasoning": {
 		"thinking": "Réflexion",
