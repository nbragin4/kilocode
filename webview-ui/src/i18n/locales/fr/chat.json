{
	"greeting": "Que peut faire Kilo Code pour vous ?",
	"task": {
		"title": "Tâche",
		"expand": "Développer la tâche",
		"collapse": "Réduire la tâche",
		"seeMore": "Voir plus",
		"seeLess": "Voir moins",
		"tokens": "Tokens",
		"cache": "Cache",
		"apiCost": "Coût API",
		"size": "Taille",
		"contextWindow": "Durée du contexte",
		"closeAndStart": "Fermer la tâche et en commencer une nouvelle",
		"export": "Exporter l'historique des tâches",
		"delete": "Supprimer la tâche (Shift + Clic pour ignorer la confirmation)",
		"condenseContext": "Condenser intelligemment le contexte",
		"share": "Partager la tâche",
		"shareWithOrganization": "Partager avec l'organisation",
		"shareWithOrganizationDescription": "Seuls les membres de ton organisation peuvent accéder",
		"sharePublicly": "Partager publiquement",
		"sharePubliclyDescription": "Toute personne avec le lien peut accéder",
		"connectToCloud": "Se connecter au Cloud",
		"connectToCloudDescription": "Connecte-toi à Kilo Code Cloud pour partager des tâches",
		"sharingDisabledByOrganization": "Partage désactivé par l'organisation",
		"shareSuccessOrganization": "Lien d'organisation copié dans le presse-papiers",
		"shareSuccessPublic": "Lien public copié dans le presse-papiers"
	},
	"history": {
		"title": "Historique"
	},
	"unpin": "Désépingler",
	"pin": "Épingler",
	"tokenProgress": {
		"availableSpace": "Espace disponible : {{amount}} tokens",
		"tokensUsed": "Tokens utilisés : {{used}} sur {{total}}",
		"reservedForResponse": "Réservé pour la réponse du modèle : {{amount}} tokens"
	},
	"retry": {
		"title": "Réessayer",
		"tooltip": "Tenter à nouveau l'opération"
	},
	"startNewTask": {
		"title": "Commencer une nouvelle tâche",
		"tooltip": "Démarrer une nouvelle tâche"
	},
	"reportBug": {
		"title": "Signaler un bug"
	},
	"proceedAnyways": {
		"title": "Continuer quand même",
		"tooltip": "Continuer pendant l'exécution de la commande"
	},
	"save": {
		"title": "Enregistrer",
		"tooltip": "Enregistrer les modifications du message"
	},
	"reject": {
		"title": "Rejeter",
		"tooltip": "Rejeter cette action"
	},
	"completeSubtaskAndReturn": "Terminer la sous-tâche et revenir",
	"approve": {
		"title": "Approuver",
		"tooltip": "Approuver cette action"
	},
	"runCommand": {
		"title": "Exécuter la commande",
		"tooltip": "Exécuter cette commande"
	},
	"proceedWhileRunning": {
		"title": "Continuer pendant l'exécution",
		"tooltip": "Continuer malgré les avertissements"
	},
	"killCommand": {
		"title": "Arrêter la commande",
		"tooltip": "Arrêter la commande actuelle"
	},
	"resumeTask": {
		"title": "Reprendre la tâche",
		"tooltip": "Continuer la tâche actuelle"
	},
	"terminate": {
		"title": "Terminer",
		"tooltip": "Terminer la tâche actuelle"
	},
	"cancel": {
		"title": "Annuler",
		"tooltip": "Annuler l'opération actuelle"
	},
	"scrollToBottom": "Défiler jusqu'au bas du chat",
	"about": "Générer, refactoriser et déboguer du code avec l'assistance de l'IA. Consultez notre <DocsLink>documentation</DocsLink> pour en savoir plus.",
	"onboarding": "Grâce aux dernières avancées en matière de capacités de codage agent, je peux gérer des tâches complexes de développement logiciel étape par étape. Avec des outils qui me permettent de créer et d'éditer des fichiers, d'explorer des projets complexes, d'utiliser le navigateur et d'exécuter des commandes de terminal (après votre autorisation), je peux vous aider de manières qui vont au-delà de la complétion de code ou du support technique. Je peux même utiliser MCP pour créer de nouveaux outils et étendre mes propres capacités.",
	"rooTips": {
		"boomerangTasks": {
			"title": "Orchestration de Tâches",
			"description": "Divisez les tâches en parties plus petites et gérables."
		},
		"stickyModels": {
			"title": "Modes persistants",
			"description": "Chaque mode se souvient de votre dernier modèle utilisé"
		},
		"tools": {
			"title": "Outils",
			"description": "Permettez à l'IA de résoudre des problèmes en naviguant sur le Web, en exécutant des commandes, et plus encore."
		},
		"customizableModes": {
			"title": "Modes personnalisables",
			"description": "Des personas spécialisés avec leurs propres comportements et modèles assignés"
		}
	},
	"selectMode": "Sélectionner le mode d'interaction",
	"selectApiConfig": "Sélectionner la configuration de l'API",
	"selectModelConfig": "Sélectionner le modèle",
	"enhancePrompt": "Améliorer la requête avec un contexte supplémentaire",
	"addImages": "Ajouter des images au message",
	"sendMessage": "Envoyer le message",
	"stopTts": "Arrêter la synthèse vocale",
	"typeMessage": "Écrivez un message...",
	"typeTask": "Écrivez votre tâche ici...",
	"addContext": "@ pour ajouter du contexte, / pour les commandes",
	"dragFiles": "maintenir Maj pour glisser des fichiers",
	"dragFilesImages": "maintenir Maj pour glisser des fichiers/images",
	"enhancePromptDescription": "Le bouton 'Améliorer la requête' aide à améliorer votre demande en fournissant un contexte supplémentaire, des clarifications ou des reformulations. Essayez de taper une demande ici et cliquez à nouveau sur le bouton pour voir comment cela fonctionne.",
	"modeSelector": {
		"title": "Modes",
		"marketplace": "Marketplace de Modes",
		"settings": "Paramètres des Modes",
		"description": "Personas spécialisés qui adaptent le comportement de Kilo Code.",
		"searchPlaceholder": "Rechercher des modes...",
		"noResults": "Aucun résultat trouvé"
	},
	"errorReadingFile": "Erreur lors de la lecture du fichier :",
	"noValidImages": "Aucune image valide n'a été traitée",
	"separator": "Séparateur",
	"edit": "Éditer...",
	"forNextMode": "pour le prochain mode",
	"forPreviousMode": "pour le mode précédent",
	"error": "Erreur",
	"diffError": {
		"title": "Modification échouée"
	},
	"troubleMessage": "Kilo Code rencontre des difficultés...",
	"apiRequest": {
		"title": "Requête API",
		"failed": "Échec de la requête API",
		"streaming": "Requête API...",
		"cancelled": "Requête API annulée",
		"streamingFailed": "Échec du streaming API"
	},
	"checkpoint": {
		"regular": "Point de contrôle",
		"initializingWarning": "Initialisation du point de contrôle en cours... Si cela prend trop de temps, tu peux désactiver les points de contrôle dans les <settingsLink>paramètres</settingsLink> et redémarrer ta tâche.",
		"menu": {
			"viewDiff": "Voir les différences",
			"restore": "Restaurer le point de contrôle",
			"restoreFiles": "Restaurer les fichiers",
			"restoreFilesDescription": "Restaure les fichiers de votre projet à un instantané pris à ce moment.",
			"restoreFilesAndTask": "Restaurer fichiers et tâche",
			"confirm": "Confirmer",
			"cancel": "Annuler",
			"cannotUndo": "Cette action ne peut pas être annulée.",
			"restoreFilesAndTaskDescription": "Restaure les fichiers de votre projet à un instantané pris à ce moment et supprime tous les messages après ce point."
		},
		"current": "Actuel"
	},
	"fileOperations": {
<<<<<<< HEAD
		"wantsToRead": "Kilo Code veut lire ce fichier :",
		"wantsToReadOutsideWorkspace": "Kilo Code veut lire ce fichier en dehors de l'espace de travail :",
		"didRead": "Kilo Code a lu ce fichier :",
		"wantsToEdit": "Kilo Code veut éditer ce fichier :",
		"wantsToEditOutsideWorkspace": "Kilo Code veut éditer ce fichier en dehors de l'espace de travail :",
		"wantsToEditProtected": "Kilo Code veut éditer un fichier de configuration protégé :",
		"wantsToCreate": "Kilo Code veut créer un nouveau fichier :",
		"wantsToSearchReplace": "Kilo Code veut effectuer une recherche et remplacement sur ce fichier :",
		"didSearchReplace": "Kilo Code a effectué une recherche et remplacement sur ce fichier :",
		"wantsToInsert": "Kilo Code veut insérer du contenu dans ce fichier :",
		"wantsToInsertWithLineNumber": "Kilo Code veut insérer du contenu dans ce fichier à la ligne {{lineNumber}} :",
		"wantsToInsertAtEnd": "Kilo Code veut ajouter du contenu à la fin de ce fichier :",
		"wantsToReadAndXMore": "Kilo Code veut lire ce fichier et {{count}} de plus :",
		"wantsToReadMultiple": "Kilo Code souhaite lire plusieurs fichiers :",
		"wantsToApplyBatchChanges": "Kilo Code veut appliquer des modifications à plusieurs fichiers :"
=======
		"wantsToRead": "Roo veut lire ce fichier :",
		"wantsToReadOutsideWorkspace": "Roo veut lire ce fichier en dehors de l'espace de travail :",
		"didRead": "Roo a lu ce fichier :",
		"wantsToEdit": "Roo veut éditer ce fichier :",
		"wantsToEditOutsideWorkspace": "Roo veut éditer ce fichier en dehors de l'espace de travail :",
		"wantsToEditProtected": "Roo veut éditer un fichier de configuration protégé :",
		"wantsToCreate": "Roo veut créer un nouveau fichier :",
		"wantsToSearchReplace": "Roo veut effectuer une recherche et remplacement sur ce fichier :",
		"didSearchReplace": "Roo a effectué une recherche et remplacement sur ce fichier :",
		"wantsToInsert": "Roo veut insérer du contenu dans ce fichier :",
		"wantsToInsertWithLineNumber": "Roo veut insérer du contenu dans ce fichier à la ligne {{lineNumber}} :",
		"wantsToInsertAtEnd": "Roo veut ajouter du contenu à la fin de ce fichier :",
		"wantsToReadAndXMore": "Roo veut lire ce fichier et {{count}} de plus :",
		"wantsToReadMultiple": "Roo souhaite lire plusieurs fichiers :",
		"wantsToApplyBatchChanges": "Roo veut appliquer des modifications à plusieurs fichiers :",
		"wantsToGenerateImage": "Roo veut générer une image :",
		"wantsToGenerateImageOutsideWorkspace": "Roo veut générer une image en dehors de l'espace de travail :",
		"wantsToGenerateImageProtected": "Roo veut générer une image dans un emplacement protégé :",
		"didGenerateImage": "Roo a généré une image :"
>>>>>>> 8cff25ab
	},
	"instructions": {
		"wantsToFetch": "Kilo Code veut récupérer des instructions détaillées pour aider à la tâche actuelle"
	},
	"directoryOperations": {
		"wantsToViewTopLevel": "Kilo Code veut voir les fichiers de premier niveau dans ce répertoire :",
		"didViewTopLevel": "Kilo Code a vu les fichiers de premier niveau dans ce répertoire :",
		"wantsToViewRecursive": "Kilo Code veut voir récursivement tous les fichiers dans ce répertoire :",
		"didViewRecursive": "Kilo Code a vu récursivement tous les fichiers dans ce répertoire :",
		"wantsToViewDefinitions": "Kilo Code veut voir les noms de définitions de code source utilisés dans ce répertoire :",
		"didViewDefinitions": "Kilo Code a vu les noms de définitions de code source utilisés dans ce répertoire :",
		"wantsToSearch": "Kilo Code veut rechercher dans ce répertoire <code>{{regex}}</code> :",
		"didSearch": "Kilo Code a recherché dans ce répertoire <code>{{regex}}</code> :",
		"wantsToSearchOutsideWorkspace": "Kilo Code veut rechercher dans ce répertoire (hors espace de travail) <code>{{regex}}</code> :",
		"didSearchOutsideWorkspace": "Kilo Code a recherché dans ce répertoire (hors espace de travail) <code>{{regex}}</code> :",
		"wantsToViewTopLevelOutsideWorkspace": "Kilo Code veut voir les fichiers de premier niveau dans ce répertoire (hors espace de travail) :",
		"didViewTopLevelOutsideWorkspace": "Kilo Code a vu les fichiers de premier niveau dans ce répertoire (hors espace de travail) :",
		"wantsToViewRecursiveOutsideWorkspace": "Kilo Code veut voir récursivement tous les fichiers dans ce répertoire (hors espace de travail) :",
		"didViewRecursiveOutsideWorkspace": "Kilo Code a vu récursivement tous les fichiers dans ce répertoire (hors espace de travail) :",
		"wantsToViewDefinitionsOutsideWorkspace": "Kilo Code veut voir les noms de définitions de code source utilisés dans ce répertoire (hors espace de travail) :",
		"didViewDefinitionsOutsideWorkspace": "Kilo Code a vu les noms de définitions de code source utilisés dans ce répertoire (hors espace de travail) :"
	},
	"commandOutput": "Sortie de commande",
	"commandExecution": {
		"running": "En cours d'exécution",
		"pid": "PID : {{pid}}",
		"exited": "Terminé ({{exitCode}})",
		"manageCommands": "Gérer les autorisations de commande",
		"commandManagementDescription": "Gérer les autorisations de commande : Cliquez sur ✓ pour autoriser l'exécution automatique, ✗ pour refuser l'exécution. Les modèles peuvent être activés/désactivés ou supprimés des listes. <settingsLink>Voir tous les paramètres</settingsLink>",
		"addToAllowed": "Ajouter à la liste autorisée",
		"removeFromAllowed": "Retirer de la liste autorisée",
		"addToDenied": "Ajouter à la liste refusée",
		"removeFromDenied": "Retirer de la liste refusée",
		"abortCommand": "Abandonner l'exécution de la commande",
		"expandOutput": "Développer la sortie",
		"collapseOutput": "Réduire la sortie",
		"expandManagement": "Développer la section de gestion des commandes",
		"collapseManagement": "Réduire la section de gestion des commandes"
	},
	"response": "Réponse",
	"arguments": "Arguments",
	"mcp": {
		"wantsToUseTool": "Kilo Code veut utiliser un outil sur le serveur MCP {{serverName}} :",
		"wantsToAccessResource": "Kilo Code veut accéder à une ressource sur le serveur MCP {{serverName}} :"
	},
	"modes": {
		"wantsToSwitch": "Kilo Code veut passer au mode <code>{{mode}}</code>",
		"wantsToSwitchWithReason": "Kilo Code veut passer au mode <code>{{mode}}</code> car : {{reason}}",
		"didSwitch": "Kilo Code est passé au mode <code>{{mode}}</code>",
		"didSwitchWithReason": "Kilo Code est passé au mode <code>{{mode}}</code> car : {{reason}}"
	},
	"subtasks": {
		"wantsToCreate": "Kilo Code veut créer une nouvelle sous-tâche en mode <code>{{mode}}</code> :",
		"wantsToFinish": "Kilo Code veut terminer cette sous-tâche",
		"newTaskContent": "Instructions de la sous-tâche",
		"completionContent": "Sous-tâche terminée",
		"resultContent": "Résultats de la sous-tâche",
		"defaultResult": "Veuillez continuer avec la tâche suivante.",
		"completionInstructions": "Sous-tâche terminée ! Vous pouvez examiner les résultats et suggérer des corrections ou les prochaines étapes. Si tout semble bon, confirmez pour retourner le résultat à la tâche parente."
	},
	"questions": {
		"hasQuestion": "Kilo Code a une question :"
	},
	"taskCompleted": "Tâche terminée",
	"powershell": {
		"issues": "Il semble que vous rencontriez des problèmes avec Windows PowerShell, veuillez consulter ce"
	},
	"autoApprove": {
		"title": "Auto-approbation :",
		"none": "Aucune",
		"description": "L'auto-approbation permet à Kilo Code d'effectuer des actions sans demander d'autorisation. Activez-la uniquement pour les actions auxquelles vous faites entièrement confiance. Configuration plus détaillée disponible dans les <settingsLink>Paramètres</settingsLink>.",
		"selectOptionsFirst": "Sélectionnez au moins une option ci-dessous pour activer l'auto-approbation",
		"toggleAriaLabel": "Activer/désactiver l'approbation automatique",
		"disabledAriaLabel": "Approbation automatique désactivée - sélectionnez d'abord les options"
	},
	"reasoning": {
		"thinking": "Réflexion",
		"seconds": "{{count}}s"
	},
	"contextCondense": {
		"title": "Contexte condensé",
		"condensing": "Condensation du contexte...",
		"errorHeader": "Échec de la condensation du contexte",
		"tokens": "tokens"
	},
	"followUpSuggest": {
		"copyToInput": "Copier vers l'entrée (ou Shift + clic)",
		"autoSelectCountdown": "Sélection automatique dans {{count}}s",
		"countdownDisplay": "{{count}}s"
	},
	"announcement": {
		"title": "🎉 Roo Code {{version}} est sortie",
		"stealthModel": {
			"feature": "Le modèle stealth Sonic devient <bold>Grok Code Fast</bold> ! Ce modèle de raisonnement haute performance est disponible sous <code>grok-code-fast-1</code> chez le fournisseur <bold>xAI (Grok)</bold>.",
			"note": "En remerciement de tous vos commentaires utiles sur Sonic, xAI étend l'accès gratuit à <code>grok-code-fast-1</code> pendant une semaine supplémentaire via le fournisseur <bold>Roo Code Cloud</bold>.",
			"connectButton": "Se connecter à Roo Code Cloud",
			"selectModel": "Visitez les <settingsLink>Paramètres</settingsLink> pour mettre à jour votre configuration de fournisseur."
		},
		"description": "Roo Code {{version}} apporte de puissantes nouvelles fonctionnalités et des améliorations significatives pour améliorer ton flux de travail de développement.",
		"whatsNew": "Quoi de neuf",
		"feature1": "<bold>File d'Attente de Messages</bold> : Mettez en file d'attente plusieurs messages pendant que Roo travaille, vous permettant de continuer à planifier votre flux de travail sans interruption.",
		"feature2": "<bold>Commandes Slash Personnalisées</bold> : Créez des commandes slash personnalisées pour un accès rapide aux prompts et flux de travail fréquemment utilisés, avec une gestion complète de l'interface utilisateur.",
		"feature3": "<bold>Outils Gemini Améliorés</bold> : De nouvelles capacités de contexte d'URL et de fondation de recherche Google fournissent aux modèles Gemini des informations web en temps réel et des capacités de recherche améliorées.",
		"hideButton": "Masquer l'annonce",
		"detailsDiscussLinks": "Obtenez plus de détails et participez aux discussions sur <discordLink>Discord</discordLink> et <redditLink>Reddit</redditLink> 🚀"
	},
	"browser": {
		"rooWantsToUse": "Kilo Code veut utiliser le navigateur :",
		"consoleLogs": "Journaux de console",
		"noNewLogs": "(Pas de nouveaux journaux)",
		"screenshot": "Capture d'écran du navigateur",
		"cursor": "curseur",
		"navigation": {
			"step": "Étape {{current}} sur {{total}}",
			"previous": "Précédent",
			"next": "Suivant"
		},
		"sessionStarted": "Session de navigateur démarrée",
		"actions": {
			"title": "Action de navigation : ",
			"launch": "Lancer le navigateur sur {{url}}",
			"click": "Cliquer ({{coordinate}})",
			"type": "Saisir \"{{text}}\"",
			"scrollDown": "Défiler vers le bas",
			"scrollUp": "Défiler vers le haut",
			"close": "Fermer le navigateur"
		}
	},
	"codeblock": {
		"tooltips": {
			"expand": "Développer le bloc de code",
			"collapse": "Réduire le bloc de code",
			"enable_wrap": "Activer le retour à la ligne",
			"disable_wrap": "Désactiver le retour à la ligne",
			"copy_code": "Copier le code"
		}
	},
	"systemPromptWarning": "AVERTISSEMENT : Remplacement d'instructions système personnalisées actif. Cela peut gravement perturber la fonctionnalité et provoquer un comportement imprévisible.",
	"profileViolationWarning": "Le profil actuel n'est pas compatible avec les paramètres de votre organisation",
	"shellIntegration": {
		"title": "Avertissement d'exécution de commande",
		"description": "Votre commande est exécutée sans l'intégration shell du terminal VSCode. Pour supprimer cet avertissement, vous pouvez désactiver l'intégration shell dans la section <strong>Terminal</strong> des <settingsLink>paramètres de Kilo Code</settingsLink> ou résoudre les problèmes d'intégration du terminal VSCode en utilisant le lien ci-dessous.",
		"troubleshooting": "Cliquez ici pour la documentation d'intégration shell."
	},
	"ask": {
		"autoApprovedRequestLimitReached": {
			"title": "Limite de requêtes auto-approuvées atteinte",
			"description": "Kilo Code a atteint la limite auto-approuvée de {{count}} requête(s) API. Souhaitez-vous réinitialiser le compteur et poursuivre la tâche ?",
			"button": "Réinitialiser et continuer"
		},
		"autoApprovedCostLimitReached": {
			"title": "Limite de coût en auto-approbation atteinte",
			"description": "Kilo Code a atteint la limite de coût auto-approuvée de ${{count}}. Souhaitez-vous réinitialiser le coût et poursuivre la tâche ?",
			"button": "Réinitialiser et Continuer"
		}
	},
	"codebaseSearch": {
		"wantsToSearch": "Kilo Code veut rechercher dans la base de code <code>{{query}}</code> :",
		"wantsToSearchWithPath": "Kilo Code veut rechercher dans la base de code <code>{{query}}</code> dans <code>{{path}}</code> :",
		"didSearch_one": "1 résultat trouvé",
		"didSearch_other": "{{count}} résultats trouvés",
		"resultTooltip": "Score de similarité : {{score}} (cliquer pour ouvrir le fichier)"
	},
	"read-batch": {
		"approve": {
			"title": "Tout approuver"
		},
		"deny": {
			"title": "Tout refuser"
		}
	},
	"indexingStatus": {
		"ready": "Index prêt",
		"indexing": "Indexation {{percentage}}%",
		"indexed": "Indexé",
		"error": "Erreur d'index",
		"status": "Statut de l'index"
	},
	"versionIndicator": {
		"ariaLabel": "Version {{version}} - Cliquez pour voir les notes de version"
	},
	"rooCloudCTA": {
		"title": "Roo Code Cloud évolue !",
		"description": "Exécutez des agents distants dans le cloud, accédez à vos tâches de n'importe où, collaborez avec d'autres et bien plus encore.",
		"joinWaitlist": "Inscrivez-vous pour recevoir les dernières mises à jour."
	},
	"editMessage": {
		"placeholder": "Modifiez votre message..."
	},
	"command": {
		"triggerDescription": "Déclencher la commande {{name}}"
	},
	"slashCommands": {
		"tooltip": "Gérer les commandes slash",
		"title": "Commandes Slash",
		"description": "Utilisez les commandes slash intégrées ou créez des personnalisées pour accéder rapidement aux prompts et flux de travail fréquemment utilisés. <DocsLink>Documentation</DocsLink>",
		"builtInCommands": "Commandes Intégrées",
		"globalCommands": "Commandes Globales",
		"workspaceCommands": "Commandes de l'Espace de Travail",
		"globalCommand": "Commande globale",
		"editCommand": "Modifier la commande",
		"deleteCommand": "Supprimer la commande",
		"newGlobalCommandPlaceholder": "Nouvelle commande globale...",
		"newWorkspaceCommandPlaceholder": "Nouvelle commande de l'espace de travail...",
		"deleteDialog": {
			"title": "Supprimer la commande",
			"description": "Êtes-vous sûr de vouloir supprimer la commande \"{{name}}\" ? Cette action ne peut pas être annulée.",
			"cancel": "Annuler",
			"confirm": "Supprimer"
		}
	},
	"queuedMessages": {
		"title": "Messages en file d'attente :",
		"clickToEdit": "Cliquez pour modifier le message"
	}
}<|MERGE_RESOLUTION|>--- conflicted
+++ resolved
@@ -165,7 +165,6 @@
 		"current": "Actuel"
 	},
 	"fileOperations": {
-<<<<<<< HEAD
 		"wantsToRead": "Kilo Code veut lire ce fichier :",
 		"wantsToReadOutsideWorkspace": "Kilo Code veut lire ce fichier en dehors de l'espace de travail :",
 		"didRead": "Kilo Code a lu ce fichier :",
@@ -180,28 +179,11 @@
 		"wantsToInsertAtEnd": "Kilo Code veut ajouter du contenu à la fin de ce fichier :",
 		"wantsToReadAndXMore": "Kilo Code veut lire ce fichier et {{count}} de plus :",
 		"wantsToReadMultiple": "Kilo Code souhaite lire plusieurs fichiers :",
-		"wantsToApplyBatchChanges": "Kilo Code veut appliquer des modifications à plusieurs fichiers :"
-=======
-		"wantsToRead": "Roo veut lire ce fichier :",
-		"wantsToReadOutsideWorkspace": "Roo veut lire ce fichier en dehors de l'espace de travail :",
-		"didRead": "Roo a lu ce fichier :",
-		"wantsToEdit": "Roo veut éditer ce fichier :",
-		"wantsToEditOutsideWorkspace": "Roo veut éditer ce fichier en dehors de l'espace de travail :",
-		"wantsToEditProtected": "Roo veut éditer un fichier de configuration protégé :",
-		"wantsToCreate": "Roo veut créer un nouveau fichier :",
-		"wantsToSearchReplace": "Roo veut effectuer une recherche et remplacement sur ce fichier :",
-		"didSearchReplace": "Roo a effectué une recherche et remplacement sur ce fichier :",
-		"wantsToInsert": "Roo veut insérer du contenu dans ce fichier :",
-		"wantsToInsertWithLineNumber": "Roo veut insérer du contenu dans ce fichier à la ligne {{lineNumber}} :",
-		"wantsToInsertAtEnd": "Roo veut ajouter du contenu à la fin de ce fichier :",
-		"wantsToReadAndXMore": "Roo veut lire ce fichier et {{count}} de plus :",
-		"wantsToReadMultiple": "Roo souhaite lire plusieurs fichiers :",
-		"wantsToApplyBatchChanges": "Roo veut appliquer des modifications à plusieurs fichiers :",
-		"wantsToGenerateImage": "Roo veut générer une image :",
-		"wantsToGenerateImageOutsideWorkspace": "Roo veut générer une image en dehors de l'espace de travail :",
-		"wantsToGenerateImageProtected": "Roo veut générer une image dans un emplacement protégé :",
-		"didGenerateImage": "Roo a généré une image :"
->>>>>>> 8cff25ab
+		"wantsToApplyBatchChanges": "Kilo Code veut appliquer des modifications à plusieurs fichiers :",
+		"wantsToGenerateImage": "Kilo Code veut générer une image :",
+		"wantsToGenerateImageOutsideWorkspace": "Kilo Code veut générer une image en dehors de l'espace de travail :",
+		"wantsToGenerateImageProtected": "Kilo Code veut générer une image dans un emplacement protégé :",
+		"didGenerateImage": "Kilo Code a généré une image :"
 	},
 	"instructions": {
 		"wantsToFetch": "Kilo Code veut récupérer des instructions détaillées pour aider à la tâche actuelle"
