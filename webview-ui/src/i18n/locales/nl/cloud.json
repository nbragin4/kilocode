{
	"title": "Cloud",
	"profilePicture": "Profielfoto",
	"logOut": "Uitloggen",
	"testApiAuthentication": "API-authenticatie testen",
	"signIn": "Verbind met Kilo Code Cloud",
	"connect": "Verbinden",
	"cloudBenefitsTitle": "Verbind met Kilo Code Cloud",
	"cloudBenefitsSubtitle": "Synchroniseer je prompts en telemetrie om het volgende in te schakelen:",
	"cloudBenefitHistory": "Online taakgeschiedenis",
	"cloudBenefitSharing": "Deel- en samenwerkingsfuncties",
	"cloudBenefitMetrics": "Taak-, token- en kostengebaseerde gebruiksstatistieken",
<<<<<<< HEAD
	"cloudBenefitWalkaway": "Volg en beheer taken van overal met Kilo remote Control",
	"remoteControl": "Kilo remote Control",
	"remoteControlDescription": "Schakel het volgen en interacteren met taken in deze workspace in met Kilo Code Cloud",
	"visitCloudWebsite": "Bezoek Kilo Code Cloud"
=======
	"cloudBenefitWalkaway": "Volg en beheer taken van overal met Roomote Control",
	"remoteControl": "Roomote Control",
	"remoteControlDescription": "Schakel het volgen en interacteren met taken in deze workspace in met Roo Code Cloud",
	"visitCloudWebsite": "Bezoek Roo Code Cloud",
	"cloudUrlPillLabel": "Roo Code Cloud URL"
>>>>>>> 173acdb1
}<|MERGE_RESOLUTION|>--- conflicted
+++ resolved
@@ -10,16 +10,9 @@
 	"cloudBenefitHistory": "Online taakgeschiedenis",
 	"cloudBenefitSharing": "Deel- en samenwerkingsfuncties",
 	"cloudBenefitMetrics": "Taak-, token- en kostengebaseerde gebruiksstatistieken",
-<<<<<<< HEAD
 	"cloudBenefitWalkaway": "Volg en beheer taken van overal met Kilo remote Control",
 	"remoteControl": "Kilo remote Control",
 	"remoteControlDescription": "Schakel het volgen en interacteren met taken in deze workspace in met Kilo Code Cloud",
-	"visitCloudWebsite": "Bezoek Kilo Code Cloud"
-=======
-	"cloudBenefitWalkaway": "Volg en beheer taken van overal met Roomote Control",
-	"remoteControl": "Roomote Control",
-	"remoteControlDescription": "Schakel het volgen en interacteren met taken in deze workspace in met Roo Code Cloud",
-	"visitCloudWebsite": "Bezoek Roo Code Cloud",
-	"cloudUrlPillLabel": "Roo Code Cloud URL"
->>>>>>> 173acdb1
+	"visitCloudWebsite": "Bezoek Kilo Code Cloud",
+	"cloudUrlPillLabel": "Kilo Code Cloud URL"
 }