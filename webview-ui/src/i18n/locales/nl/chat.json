--- conflicted
+++ resolved
@@ -163,7 +163,6 @@
 		"wantsToFetch": "Kilo Code wil gedetailleerde instructies ophalen om te helpen met de huidige taak"
 	},
 	"fileOperations": {
-<<<<<<< HEAD
 		"wantsToRead": "Kilo Code wil dit bestand lezen:",
 		"wantsToReadOutsideWorkspace": "Kilo Code wil dit bestand buiten de werkruimte lezen:",
 		"didRead": "Kilo Code heeft dit bestand gelezen:",
@@ -178,28 +177,11 @@
 		"wantsToInsertAtEnd": "Kilo Code wil inhoud toevoegen aan het einde van dit bestand:",
 		"wantsToReadAndXMore": "Kilo Code wil dit bestand en nog {{count}} andere lezen:",
 		"wantsToReadMultiple": "Kilo Code wil meerdere bestanden lezen:",
-		"wantsToApplyBatchChanges": "Kilo Code wil wijzigingen toepassen op meerdere bestanden:"
-=======
-		"wantsToRead": "Roo wil dit bestand lezen:",
-		"wantsToReadOutsideWorkspace": "Roo wil dit bestand buiten de werkruimte lezen:",
-		"didRead": "Roo heeft dit bestand gelezen:",
-		"wantsToEdit": "Roo wil dit bestand bewerken:",
-		"wantsToEditOutsideWorkspace": "Roo wil dit bestand buiten de werkruimte bewerken:",
-		"wantsToEditProtected": "Roo wil een beveiligd configuratiebestand bewerken:",
-		"wantsToCreate": "Roo wil een nieuw bestand aanmaken:",
-		"wantsToSearchReplace": "Roo wil zoeken en vervangen in dit bestand:",
-		"didSearchReplace": "Roo heeft zoeken en vervangen uitgevoerd op dit bestand:",
-		"wantsToInsert": "Roo wil inhoud invoegen in dit bestand:",
-		"wantsToInsertWithLineNumber": "Roo wil inhoud invoegen in dit bestand op regel {{lineNumber}}:",
-		"wantsToInsertAtEnd": "Roo wil inhoud toevoegen aan het einde van dit bestand:",
-		"wantsToReadAndXMore": "Roo wil dit bestand en nog {{count}} andere lezen:",
-		"wantsToReadMultiple": "Roo wil meerdere bestanden lezen:",
-		"wantsToApplyBatchChanges": "Roo wil wijzigingen toepassen op meerdere bestanden:",
-		"wantsToGenerateImage": "Roo wil een afbeelding genereren:",
-		"wantsToGenerateImageOutsideWorkspace": "Roo wil een afbeelding genereren buiten de werkruimte:",
-		"wantsToGenerateImageProtected": "Roo wil een afbeelding genereren op een beschermde locatie:",
-		"didGenerateImage": "Roo heeft een afbeelding gegenereerd:"
->>>>>>> 8cff25ab
+		"wantsToApplyBatchChanges": "Kilo Code wil wijzigingen toepassen op meerdere bestanden:",
+		"wantsToGenerateImage": "Kilo Code wil een afbeelding genereren:",
+		"wantsToGenerateImageOutsideWorkspace": "Kilo Code wil een afbeelding genereren buiten de werkruimte:",
+		"wantsToGenerateImageProtected": "Kilo Code wil een afbeelding genereren op een beschermde locatie:",
+		"didGenerateImage": "Kilo Code heeft een afbeelding gegenereerd:"
 	},
 	"directoryOperations": {
 		"wantsToViewTopLevel": "Kilo Code wil de bovenliggende bestanden in deze map bekijken:",
