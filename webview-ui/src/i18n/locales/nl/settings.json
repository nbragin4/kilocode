--- conflicted
+++ resolved
@@ -80,16 +80,14 @@
 			"commandPlaceholder": "Voer commando-prefix in (bijv. 'git ')",
 			"addButton": "Toevoegen"
 		},
-<<<<<<< HEAD
 		"showMenu": {
 			"label": "Menu voor automatisch goedkeuren weergeven in chatweergave",
 			"description": "Wanneer ingeschakeld, wordt het menu voor automatisch goedkeuren onderaan de chatweergave weergegeven, zodat u snel toegang hebt tot de instellingen voor automatisch goedkeuren"
-=======
+		},
 		"apiRequestLimit": {
 			"title": "Maximale verzoeken",
 			"description": "Voer automatisch dit aantal API-verzoeken uit voordat om goedkeuring wordt gevraagd om door te gaan met de taak.",
 			"unlimited": "Onbeperkt"
->>>>>>> dbb58f08
 		}
 	},
 	"providers": {
@@ -478,11 +476,7 @@
 		"useCustomModel": "Aangepast gebruiken: {{modelId}}"
 	},
 	"footer": {
-<<<<<<< HEAD
 		"feedback": "Heb je vragen of feedback? Open gerust een issue op <githubLink>github.com/Kilo-Org/kilocode</githubLink> of sluit je aan bij <redditLink>reddit.com/r/kilocode</redditLink> of <discordLink>kilocode.ai/discord</discordLink>",
-=======
-		"feedback": "Heb je vragen of feedback? Open gerust een issue op <githubLink>github.com/RooCodeInc/Roo-Code</githubLink> of sluit je aan bij <redditLink>reddit.com/r/RooCode</redditLink> of <discordLink>discord.gg/roocode</discordLink>",
->>>>>>> dbb58f08
 		"telemetry": {
 			"label": "Anonieme fout- en gebruiksrapportage toestaan",
 			"description": "Help Kilo Code te verbeteren door anonieme gebruiksgegevens en foutmeldingen te verzenden. Er worden nooit code, prompts of persoonlijke gegevens verzonden. Zie ons privacybeleid voor meer informatie."
