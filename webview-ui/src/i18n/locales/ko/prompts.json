{
	"title": "프롬프트",
	"done": "완료",
	"modes": {
		"title": "모드",
		"createNewMode": "새 모드 만들기",
		"editModesConfig": "모드 구성 편집",
		"editGlobalModes": "전역 모드 편집",
<<<<<<< HEAD
		"editProjectModes": "프로젝트 모드 편집 (.kilocodemodes)",
		"createModeHelpText": "새 커스텀 모드를 만들려면 + 버튼을 클릭하거나, 채팅에서 Kilo Code에게 만들어달라고 요청하세요!",
=======
		"editProjectModes": "프로젝트 모드 편집 (.roomodes)",
		"createModeHelpText": "모드는 Roo의 행동을 맞춤화하는 특화된 페르소나입니다. <0>모드 사용에 대해 알아보기</0> 또는 <1>모드 사용자 정의하기.</1>",
>>>>>>> d2e15c16
		"selectMode": "모드 검색"
	},
	"apiConfiguration": {
		"title": "API 구성",
		"select": "이 모드에 사용할 API 구성 선택"
	},
	"tools": {
		"title": "사용 가능한 도구",
		"builtInModesText": "내장 모드용 도구는 수정할 수 없습니다",
		"editTools": "도구 편집",
		"doneEditing": "편집 완료",
		"allowedFiles": "허용된 파일:",
		"toolNames": {
			"read": "파일 읽기",
			"edit": "파일 편집",
			"browser": "브라우저 사용",
			"command": "명령 실행",
			"mcp": "MCP 사용"
		},
		"noTools": "없음"
	},
	"roleDefinition": {
		"title": "역할 정의",
		"resetToDefault": "기본값으로 재설정",
		"description": "이 모드에 대한 Kilo Code의 전문성과 성격을 정의하세요. 이 설명은 Kilo Code가 자신을 어떻게 표현하고 작업에 접근하는지 형성합니다."
	},
	"whenToUse": {
		"title": "사용 시기 (선택 사항)",
		"description": "이 모드를 언제 사용해야 하는지 설명합니다. 이는 Orchestrator가 작업에 적합한 모드를 선택하는 데 도움이 됩니다.",
		"resetToDefault": "'사용 시기' 설명을 기본값으로 재설정"
	},
	"customInstructions": {
		"title": "모드별 사용자 지정 지침 (선택 사항)",
		"resetToDefault": "기본값으로 재설정",
		"description": "{{modeName}} 모드에 대한 특정 행동 지침을 추가하세요.",
		"loadFromFile": "{{mode}} 모드에 대한 사용자 지정 지침은 작업 공간의 <span>.kilocode/rules/</span> 폴더에서도 로드할 수 있습니다(.kilocoderules-{{slug}}는 더 이상 사용되지 않으며 곧 작동을 중단합니다)."
	},
	"globalCustomInstructions": {
		"title": "모든 모드에 대한 사용자 지정 지침",
<<<<<<< HEAD
		"description": "이 지침은 모든 모드에 적용됩니다. 아래의 모드별 지침으로 향상될 수 있는 기본 동작 세트를 제공합니다.\nKilo Code가 에디터 표시 언어({{language}})와 다른 언어로 생각하고 말하기를 원하시면, 여기에 지정할 수 있습니다.",
		"loadFromFile": "지침은 작업 공간의 <span>.kilocode/rules/</span> 폴더에서도 로드할 수 있습니다(.kilocoderules는 더 이상 사용되지 않으며 곧 작동을 중단합니다)."
=======
		"description": "이 지침은 모든 모드에 적용됩니다. 아래의 모드별 지침으로 향상될 수 있는 기본 동작 세트를 제공합니다. <0>더 알아보기</0>",
		"loadFromFile": "지침은 작업 공간의 <span>.roo/rules/</span> 폴더에서도 로드할 수 있습니다(.roorules와 .clinerules는 더 이상 사용되지 않으며 곧 작동을 중단합니다)."
>>>>>>> d2e15c16
	},
	"systemPrompt": {
		"preview": "시스템 프롬프트 미리보기",
		"copy": "시스템 프롬프트를 클립보드에 복사",
		"title": "시스템 프롬프트 ({{modeName}} 모드)"
	},
	"supportPrompts": {
		"title": "지원 프롬프트",
		"resetPrompt": "{{promptType}} 프롬프트를 기본값으로 재설정",
		"prompt": "프롬프트",
		"enhance": {
			"apiConfiguration": "API 구성",
			"apiConfigDescription": "프롬프트 향상에 항상 사용할 API 구성을 선택하거나, 현재 선택된 구성을 사용할 수 있습니다",
			"useCurrentConfig": "현재 선택된 API 구성 사용",
			"testPromptPlaceholder": "향상을 테스트할 프롬프트 입력",
			"previewButton": "프롬프트 향상 미리보기"
		},
		"types": {
			"ENHANCE": {
				"label": "프롬프트 향상",
				"description": "입력에 맞춤화된 제안이나 개선을 얻기 위해 프롬프트 향상을 사용하세요. 이를 통해 Kilo Code가 의도를 이해하고 최상의 응답을 제공할 수 있습니다. 채팅에서 ✨ 아이콘을 통해 이용 가능합니다."
			},
			"EXPLAIN": {
				"label": "코드 설명",
				"description": "코드 스니펫, 함수 또는 전체 파일에 대한 상세한 설명을 얻을 수 있습니다. 복잡한 코드를 이해하거나 새로운 패턴을 배우는 데 유용합니다. 코드 액션(에디터의 전구 아이콘)과 에디터 컨텍스트 메뉴(선택한 코드에서 우클릭)에서 이용 가능합니다."
			},
			"FIX": {
				"label": "문제 해결",
				"description": "버그, 오류 또는 코드 품질 문제를 식별하고 해결하는 데 도움을 받을 수 있습니다. 문제 해결을 위한 단계별 안내를 제공합니다. 코드 액션(에디터의 전구 아이콘)과 에디터 컨텍스트 메뉴(선택한 코드에서 우클릭)에서 이용 가능합니다."
			},
			"IMPROVE": {
				"label": "코드 개선",
				"description": "기능을 유지하면서 코드 최적화, 더 나은 관행 및 아키텍처 개선에 대한 제안을 받을 수 있습니다. 코드 액션(에디터의 전구 아이콘)과 에디터 컨텍스트 메뉴(선택한 코드에서 우클릭)에서 이용 가능합니다."
			},
			"ADD_TO_CONTEXT": {
				"label": "컨텍스트에 추가",
				"description": "현재 작업이나 대화에 컨텍스트를 추가합니다. 추가 정보나 명확한 설명을 제공하는 데 유용합니다. 코드 액션(에디터의 전구 아이콘)과 에디터 컨텍스트 메뉴(선택한 코드에서 우클릭)에서 이용 가능합니다."
			},
			"TERMINAL_ADD_TO_CONTEXT": {
				"label": "터미널 콘텐츠를 컨텍스트에 추가",
				"description": "현재 작업이나 대화에 터미널 출력을 추가합니다. 명령 출력이나 로그를 제공하는 데 유용합니다. 터미널 컨텍스트 메뉴(선택한 터미널 콘텐츠에서 우클릭)에서 이용 가능합니다."
			},
			"TERMINAL_FIX": {
				"label": "터미널 명령 수정",
				"description": "실패했거나 개선이 필요한 터미널 명령을 수정하는 데 도움을 받을 수 있습니다. 터미널 컨텍스트 메뉴(선택한 터미널 콘텐츠에서 우클릭)에서 이용 가능합니다."
			},
			"TERMINAL_EXPLAIN": {
				"label": "터미널 명령 설명",
				"description": "터미널 명령과 그 출력에 대한 상세한 설명을 얻을 수 있습니다. 터미널 컨텍스트 메뉴(선택한 터미널 콘텐츠에서 우클릭)에서 이용 가능합니다."
			},
			"NEW_TASK": {
				"label": "새 작업 시작",
				"description": "입력한 내용으로 새 작업을 시작할 수 있습니다. 명령 팔레트에서 이용 가능합니다."
			}
		}
	},
	"advancedSystemPrompt": {
		"title": "고급: 시스템 프롬프트 재정의",
<<<<<<< HEAD
		"description": "작업 공간의 <span>.kilocode/system-prompt-{{slug}}</span>에 파일을 생성하여 이 모드의 시스템 프롬프트(역할 정의 및 사용자 지정 지침 제외)를 완전히 대체할 수 있습니다. 이는 내장된 안전 장치와 일관성 검사(특히 도구 사용 관련)를 우회하는 매우 고급 기능이므로 주의하세요!"
=======
		"description": "<2>⚠️ 경고:</2> 이 고급 기능은 안전 장치를 우회합니다. <1>사용하기 전에 이것을 읽으십시오!</1>작업 공간의 <span>.roo/system-prompt-{{slug}}</span>에 파일을 생성하여 기본 시스템 프롬프트를 재정의합니다."
>>>>>>> d2e15c16
	},
	"createModeDialog": {
		"title": "새 모드 만들기",
		"close": "닫기",
		"name": {
			"label": "이름",
			"placeholder": "모드 이름 입력"
		},
		"slug": {
			"label": "슬러그",
			"description": "슬러그는 URL 및 파일 이름에 사용됩니다. 소문자여야 하며 문자, 숫자 및 하이픈만 포함해야 합니다."
		},
		"saveLocation": {
			"label": "저장 위치",
			"description": "이 모드를 저장할 위치를 선택하세요. 프로젝트별 모드는 전역 모드보다 우선합니다.",
			"global": {
				"label": "전역",
				"description": "모든 작업 공간에서 사용 가능"
			},
			"project": {
				"label": "프로젝트별 (.kilocodemodes)",
				"description": "이 작업 공간에서만 사용 가능, 전역보다 우선"
			}
		},
		"roleDefinition": {
			"label": "역할 정의",
			"description": "이 모드에 대한 Kilo Code의 전문성과 성격을 정의하세요."
		},
		"whenToUse": {
			"label": "사용 시기 (선택 사항)",
			"description": "이 모드가 가장 효과적인 시기와 어떤 유형의 작업에 적합한지에 대한 명확한 설명을 제공하세요."
		},
		"tools": {
			"label": "사용 가능한 도구",
			"description": "이 모드가 사용할 수 있는 도구를 선택하세요."
		},
		"customInstructions": {
			"label": "사용자 지정 지침 (선택 사항)",
			"description": "이 모드에 대한 특정 행동 지침을 추가하세요."
		},
		"buttons": {
			"cancel": "취소",
			"create": "모드 만들기"
		},
		"deleteMode": "모드 삭제"
	},
	"allFiles": "모든 파일"
}<|MERGE_RESOLUTION|>--- conflicted
+++ resolved
@@ -6,13 +6,8 @@
 		"createNewMode": "새 모드 만들기",
 		"editModesConfig": "모드 구성 편집",
 		"editGlobalModes": "전역 모드 편집",
-<<<<<<< HEAD
 		"editProjectModes": "프로젝트 모드 편집 (.kilocodemodes)",
-		"createModeHelpText": "새 커스텀 모드를 만들려면 + 버튼을 클릭하거나, 채팅에서 Kilo Code에게 만들어달라고 요청하세요!",
-=======
-		"editProjectModes": "프로젝트 모드 편집 (.roomodes)",
-		"createModeHelpText": "모드는 Roo의 행동을 맞춤화하는 특화된 페르소나입니다. <0>모드 사용에 대해 알아보기</0> 또는 <1>모드 사용자 정의하기.</1>",
->>>>>>> d2e15c16
+		"createModeHelpText": "모드는 Kilo Code의 행동을 맞춤화하는 특화된 페르소나입니다. <0>모드 사용에 대해 알아보기</0> 또는 <1>모드 사용자 정의하기.</1>",
 		"selectMode": "모드 검색"
 	},
 	"apiConfiguration": {
@@ -52,13 +47,8 @@
 	},
 	"globalCustomInstructions": {
 		"title": "모든 모드에 대한 사용자 지정 지침",
-<<<<<<< HEAD
-		"description": "이 지침은 모든 모드에 적용됩니다. 아래의 모드별 지침으로 향상될 수 있는 기본 동작 세트를 제공합니다.\nKilo Code가 에디터 표시 언어({{language}})와 다른 언어로 생각하고 말하기를 원하시면, 여기에 지정할 수 있습니다.",
-		"loadFromFile": "지침은 작업 공간의 <span>.kilocode/rules/</span> 폴더에서도 로드할 수 있습니다(.kilocoderules는 더 이상 사용되지 않으며 곧 작동을 중단합니다)."
-=======
 		"description": "이 지침은 모든 모드에 적용됩니다. 아래의 모드별 지침으로 향상될 수 있는 기본 동작 세트를 제공합니다. <0>더 알아보기</0>",
-		"loadFromFile": "지침은 작업 공간의 <span>.roo/rules/</span> 폴더에서도 로드할 수 있습니다(.roorules와 .clinerules는 더 이상 사용되지 않으며 곧 작동을 중단합니다)."
->>>>>>> d2e15c16
+		"loadFromFile": "지침은 작업 공간의 <span>.kilocode/rules/</span> 폴더에서도 로드할 수 있습니다(.kilocoderules와 .clinerules는 더 이상 사용되지 않으며 곧 작동을 중단합니다)."
 	},
 	"systemPrompt": {
 		"preview": "시스템 프롬프트 미리보기",
@@ -117,11 +107,7 @@
 	},
 	"advancedSystemPrompt": {
 		"title": "고급: 시스템 프롬프트 재정의",
-<<<<<<< HEAD
-		"description": "작업 공간의 <span>.kilocode/system-prompt-{{slug}}</span>에 파일을 생성하여 이 모드의 시스템 프롬프트(역할 정의 및 사용자 지정 지침 제외)를 완전히 대체할 수 있습니다. 이는 내장된 안전 장치와 일관성 검사(특히 도구 사용 관련)를 우회하는 매우 고급 기능이므로 주의하세요!"
-=======
-		"description": "<2>⚠️ 경고:</2> 이 고급 기능은 안전 장치를 우회합니다. <1>사용하기 전에 이것을 읽으십시오!</1>작업 공간의 <span>.roo/system-prompt-{{slug}}</span>에 파일을 생성하여 기본 시스템 프롬프트를 재정의합니다."
->>>>>>> d2e15c16
+		"description": "<2>⚠️ 경고:</2> 이 고급 기능은 안전 장치를 우회합니다. <1>사용하기 전에 이것을 읽으십시오!</1>작업 공간의 <span>.kilocode/system-prompt-{{slug}}</span>에 파일을 생성하여 기본 시스템 프롬프트를 재정의합니다."
 	},
 	"createModeDialog": {
 		"title": "새 모드 만들기",
