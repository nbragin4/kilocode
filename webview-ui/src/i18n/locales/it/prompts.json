{
	"title": "Prompt",
	"done": "Fatto",
	"modes": {
		"title": "Modalità",
		"createNewMode": "Crea nuova modalità",
		"editModesConfig": "Modifica configurazione modalità",
		"editGlobalModes": "Modifica modalità globali",
<<<<<<< HEAD
		"editProjectModes": "Modifica modalità di progetto (.kilocodemodes)",
		"createModeHelpText": "Clicca sul + per creare una nuova modalità personalizzata, o chiedi semplicemente a Kilo Code nella chat di crearne una per te!"
=======
		"editProjectModes": "Modifica modalità di progetto (.roomodes)",
		"createModeHelpText": "Clicca sul + per creare una nuova modalità personalizzata, o chiedi semplicemente a Roo nella chat di crearne una per te!",
		"selectMode": "Cerca modalità"
>>>>>>> 2caf974e
	},
	"apiConfiguration": {
		"title": "Configurazione API",
		"select": "Seleziona quale configurazione API utilizzare per questa modalità"
	},
	"tools": {
		"title": "Strumenti disponibili",
		"builtInModesText": "Gli strumenti per le modalità integrate non possono essere modificati",
		"editTools": "Modifica strumenti",
		"doneEditing": "Modifica completata",
		"allowedFiles": "File consentiti:",
		"toolNames": {
			"read": "Leggi file",
			"edit": "Modifica file",
			"browser": "Usa browser",
			"command": "Esegui comandi",
			"mcp": "Usa MCP"
		},
		"noTools": "Nessuno"
	},
	"roleDefinition": {
		"title": "Definizione del ruolo",
		"resetToDefault": "Ripristina predefiniti",
		"description": "Definisci l'esperienza e la personalità di Kilo Code per questa modalità. Questa descrizione modella come Kilo Code si presenta e affronta i compiti."
	},
	"customInstructions": {
		"title": "Istruzioni personalizzate specifiche per la modalità (opzionale)",
		"resetToDefault": "Ripristina predefiniti",
		"description": "Aggiungi linee guida comportamentali specifiche per la modalità {{modeName}}.",
		"loadFromFile": "Le istruzioni personalizzate specifiche per la modalità {{mode}} possono essere caricate anche dalla cartella <span>.kilocode/rules/</span> nel tuo spazio di lavoro (.kilocoderules-{{slug}} è obsoleto e smetterà di funzionare presto)."
	},
	"globalCustomInstructions": {
		"title": "Istruzioni personalizzate per tutte le modalità",
		"description": "Queste istruzioni si applicano a tutte le modalità. Forniscono un insieme base di comportamenti che possono essere migliorati dalle istruzioni specifiche per modalità qui sotto.\nSe desideri che Kilo Code pensi e parli in una lingua diversa dalla lingua di visualizzazione del tuo editor ({{language}}), puoi specificarlo qui.",
		"loadFromFile": "Le istruzioni possono essere caricate anche dalla cartella <span>.kilocode/rules/</span> nel tuo spazio di lavoro (.kilocoderules è obsoleto e smetterà di funzionare presto)."
	},
	"systemPrompt": {
		"preview": "Anteprima prompt di sistema",
		"copy": "Copia prompt di sistema negli appunti",
		"title": "Prompt di sistema (modalità {{modeName}})"
	},
	"supportPrompts": {
		"title": "Prompt di supporto",
		"resetPrompt": "Ripristina il prompt {{promptType}} ai valori predefiniti",
		"prompt": "Prompt",
		"enhance": {
			"apiConfiguration": "Configurazione API",
			"apiConfigDescription": "Puoi selezionare una configurazione API da usare sempre per migliorare i prompt, o semplicemente usare quella attualmente selezionata",
			"useCurrentConfig": "Usa la configurazione API attualmente selezionata",
			"testPromptPlaceholder": "Inserisci un prompt per testare il miglioramento",
			"previewButton": "Anteprima miglioramento prompt"
		},
		"types": {
			"ENHANCE": {
				"label": "Migliora prompt",
				"description": "Utilizza il miglioramento dei prompt per ottenere suggerimenti o miglioramenti personalizzati per i tuoi input. Questo assicura che Kilo Code comprenda la tua intenzione e fornisca le migliori risposte possibili. Disponibile tramite l'icona ✨ nella chat."
			},
			"EXPLAIN": {
				"label": "Spiega codice",
				"description": "Ottieni spiegazioni dettagliate di frammenti di codice, funzioni o file interi. Utile per comprendere codice complesso o imparare nuovi pattern. Disponibile nelle azioni di codice (icona della lampadina nell'editor) e nel menu contestuale dell'editor (clic destro sul codice selezionato)."
			},
			"FIX": {
				"label": "Risolvi problemi",
				"description": "Ottieni aiuto per identificare e risolvere bug, errori o problemi di qualità del codice. Fornisce una guida passo-passo per risolvere i problemi. Disponibile nelle azioni di codice (icona della lampadina nell'editor) e nel menu contestuale dell'editor (clic destro sul codice selezionato)."
			},
			"IMPROVE": {
				"label": "Migliora codice",
				"description": "Ricevi suggerimenti per l'ottimizzazione del codice, migliori pratiche e miglioramenti architetturali mantenendo la funzionalità. Disponibile nelle azioni di codice (icona della lampadina nell'editor) e nel menu contestuale dell'editor (clic destro sul codice selezionato)."
			},
			"ADD_TO_CONTEXT": {
				"label": "Aggiungi al contesto",
				"description": "Aggiungi contesto al tuo compito o conversazione attuale. Utile per fornire informazioni aggiuntive o chiarimenti. Disponibile nelle azioni di codice (icona della lampadina nell'editor) e nel menu contestuale dell'editor (clic destro sul codice selezionato)."
			},
			"TERMINAL_ADD_TO_CONTEXT": {
				"label": "Aggiungi contenuto del terminale al contesto",
				"description": "Aggiungi l'output del terminale al tuo compito o conversazione attuale. Utile per fornire output di comandi o log. Disponibile nel menu contestuale del terminale (clic destro sul contenuto selezionato del terminale)."
			},
			"TERMINAL_FIX": {
				"label": "Correggi comando del terminale",
				"description": "Ottieni aiuto per correggere i comandi del terminale che hanno fallito o necessitano di miglioramenti. Disponibile nel menu contestuale del terminale (clic destro sul contenuto selezionato del terminale)."
			},
			"TERMINAL_EXPLAIN": {
				"label": "Spiega comando del terminale",
				"description": "Ottieni spiegazioni dettagliate sui comandi del terminale e sui loro output. Disponibile nel menu contestuale del terminale (clic destro sul contenuto selezionato del terminale)."
			},
			"NEW_TASK": {
				"label": "Avvia nuova attività",
				"description": "Avvia una nuova attività con il tuo input. Disponibile nella palette dei comandi."
			}
		}
	},
	"advancedSystemPrompt": {
		"title": "Avanzato: Sovrascrivi prompt di sistema",
		"description": "Puoi sostituire completamente il prompt di sistema per questa modalità (a parte la definizione del ruolo e le istruzioni personalizzate) creando un file in <span>.kilocode/system-prompt-{{slug}}</span> nel tuo spazio di lavoro. Questa è una funzionalità molto avanzata che bypassa le protezioni integrate e i controlli di coerenza (specialmente riguardo all'uso degli strumenti), quindi fai attenzione!"
	},
	"createModeDialog": {
		"title": "Crea nuova modalità",
		"close": "Chiudi",
		"name": {
			"label": "Nome",
			"placeholder": "Inserisci nome modalità"
		},
		"slug": {
			"label": "Slug",
			"description": "Lo slug viene utilizzato negli URL e nei nomi dei file. Deve essere in minuscolo e contenere solo lettere, numeri e trattini."
		},
		"saveLocation": {
			"label": "Posizione di salvataggio",
			"description": "Scegli dove salvare questa modalità. Le modalità specifiche del progetto hanno la precedenza sulle modalità globali.",
			"global": {
				"label": "Globale",
				"description": "Disponibile in tutti gli spazi di lavoro"
			},
			"project": {
				"label": "Specifico del progetto (.kilocodemodes)",
				"description": "Disponibile solo in questo spazio di lavoro, ha la precedenza sul globale"
			}
		},
		"roleDefinition": {
			"label": "Definizione del ruolo",
			"description": "Definisci l'esperienza e la personalità di Kilo Code per questa modalità."
		},
		"tools": {
			"label": "Strumenti disponibili",
			"description": "Seleziona quali strumenti questa modalità può utilizzare."
		},
		"customInstructions": {
			"label": "Istruzioni personalizzate (opzionale)",
			"description": "Aggiungi linee guida comportamentali specifiche per questa modalità."
		},
		"buttons": {
			"cancel": "Annulla",
			"create": "Crea modalità"
		},
		"deleteMode": "Elimina modalità"
	},
	"allFiles": "tutti i file"
}<|MERGE_RESOLUTION|>--- conflicted
+++ resolved
@@ -6,14 +6,9 @@
 		"createNewMode": "Crea nuova modalità",
 		"editModesConfig": "Modifica configurazione modalità",
 		"editGlobalModes": "Modifica modalità globali",
-<<<<<<< HEAD
 		"editProjectModes": "Modifica modalità di progetto (.kilocodemodes)",
-		"createModeHelpText": "Clicca sul + per creare una nuova modalità personalizzata, o chiedi semplicemente a Kilo Code nella chat di crearne una per te!"
-=======
-		"editProjectModes": "Modifica modalità di progetto (.roomodes)",
-		"createModeHelpText": "Clicca sul + per creare una nuova modalità personalizzata, o chiedi semplicemente a Roo nella chat di crearne una per te!",
+		"createModeHelpText": "Clicca sul + per creare una nuova modalità personalizzata, o chiedi semplicemente a Kilo Code nella chat di crearne una per te!",
 		"selectMode": "Cerca modalità"
->>>>>>> 2caf974e
 	},
 	"apiConfiguration": {
 		"title": "Configurazione API",
