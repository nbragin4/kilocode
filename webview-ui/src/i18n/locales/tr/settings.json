{
	"common": {
		"save": "Kaydet",
		"done": "Tamamlandı",
		"cancel": "İptal",
		"reset": "Sıfırla",
		"select": "Seç"
	},
	"header": {
		"title": "Ayarlar",
		"saveButtonTooltip": "Değişiklikleri kaydet",
		"nothingChangedTooltip": "Hiçbir şey değişmedi",
		"doneButtonTooltip": "Kaydedilmemiş değişiklikleri at ve ayarlar panelini kapat"
	},
	"unsavedChangesDialog": {
		"title": "Kaydedilmemiş Değişiklikler",
		"description": "Değişiklikleri atmak ve devam etmek istiyor musunuz?",
		"cancelButton": "İptal",
		"discardButton": "Değişiklikleri At"
	},
	"sections": {
		"providers": "Sağlayıcılar",
		"autoApprove": "Otomatik Onay",
		"browser": "Tarayıcı / Bilgisayar Kullanımı",
		"checkpoints": "Kontrol Noktaları",
		"notifications": "Bildirimler",
		"contextManagement": "Bağlam Yönetimi",
		"terminal": "Terminal",
		"advanced": "Gelişmiş",
		"experimental": "Deneysel Özellikler",
		"language": "Dil",
		"about": "Kilo Code Hakkında",
		"mcp": "MCP Sunucuları"
	},
	"autoApprove": {
		"description": "Kilo Code'nun onay gerektirmeden otomatik olarak işlemler gerçekleştirmesine izin verin. Bu ayarları yalnızca yapay zekaya tamamen güveniyorsanız ve ilgili güvenlik risklerini anlıyorsanız etkinleştirin.",
		"readOnly": {
			"label": "Salt okunur işlemleri her zaman onayla",
<<<<<<< HEAD
			"description": "Etkinleştirildiğinde, Kilo Code otomatik olarak dizin içeriğini görüntüleyecek ve Onayla düğmesine tıklamanıza gerek kalmadan dosyaları okuyacaktır."
=======
			"description": "Etkinleştirildiğinde, Roo otomatik olarak dizin içeriğini görüntüleyecek ve Onayla düğmesine tıklamanıza gerek kalmadan dosyaları okuyacaktır.",
			"outsideWorkspace": {
				"label": "Çalışma alanı dışındaki dosyaları dahil et",
				"description": "Roo'nun onay gerektirmeden mevcut çalışma alanı dışındaki dosyaları okumasına izin ver."
			}
>>>>>>> 0949556b
		},
		"write": {
			"label": "Yazma işlemlerini her zaman onayla",
			"description": "Onay gerektirmeden otomatik olarak dosya oluştur ve düzenle",
			"delayLabel": "Tanılamanın potansiyel sorunları tespit etmesine izin vermek için yazmalardan sonra gecikme",
			"outsideWorkspace": {
				"label": "Çalışma alanı dışındaki dosyaları dahil et",
				"description": "Roo'nun onay gerektirmeden mevcut çalışma alanı dışında dosya oluşturmasına ve düzenlemesine izin ver."
			}
		},
		"browser": {
			"label": "Tarayıcı eylemlerini her zaman onayla",
			"description": "Onay gerektirmeden otomatik olarak tarayıcı eylemleri gerçekleştir",
			"note": "Not: Yalnızca model bilgisayar kullanımını desteklediğinde geçerlidir"
		},
		"retry": {
			"label": "Başarısız API isteklerini her zaman yeniden dene",
			"description": "Sunucu bir hata yanıtı döndürdüğünde başarısız API isteklerini otomatik olarak yeniden dene",
			"delayLabel": "İsteği yeniden denemeden önce gecikme"
		},
		"mcp": {
			"label": "MCP araçlarını her zaman onayla",
			"description": "MCP Sunucuları görünümünde bireysel MCP araçlarının otomatik onayını etkinleştir (hem bu ayar hem de aracın \"Her zaman izin ver\" onay kutusu gerekir)"
		},
		"modeSwitch": {
			"label": "Mod değiştirmeyi her zaman onayla",
			"description": "Onay gerektirmeden otomatik olarak farklı modlar arasında geçiş yap"
		},
		"subtasks": {
			"label": "Alt görevlerin oluşturulmasını ve tamamlanmasını her zaman onayla",
			"description": "Onay gerektirmeden alt görevlerin oluşturulmasına ve tamamlanmasına izin ver"
		},
		"execute": {
			"label": "İzin verilen yürütme işlemlerini her zaman onayla",
			"description": "Onay gerektirmeden otomatik olarak izin verilen terminal komutlarını yürüt",
			"allowedCommands": "İzin Verilen Otomatik Yürütme Komutları",
			"allowedCommandsDescription": "\"Yürütme işlemlerini her zaman onayla\" etkinleştirildiğinde otomatik olarak yürütülebilen komut önekleri. Tüm komutlara izin vermek için * ekleyin (dikkatli kullanın).",
			"commandPlaceholder": "Komut öneki girin (örn. 'git ')",
			"addButton": "Ekle"
		}
	},
	"providers": {
		"configProfile": "Yapılandırma Profili",
		"providerDocumentation": "{{provider}} Dokümantasyonu",
		"description": "Sağlayıcılar ve ayarlar arasında hızlıca geçiş yapmak için farklı API yapılandırmalarını kaydedin.",
		"apiProvider": "API Sağlayıcı",
		"model": "Model",
		"nameEmpty": "İsim boş olamaz",
		"nameExists": "Bu isme sahip bir profil zaten mevcut",
		"deleteProfile": "Profili sil",
		"invalidArnFormat": "Geçersiz ARN formatı. Yukarıdaki örnekleri kontrol edin.",
		"enterNewName": "Yeni ad girin",
		"addProfile": "Profil ekle",
		"renameProfile": "Profili yeniden adlandır",
		"newProfile": "Yeni yapılandırma profili",
		"enterProfileName": "Profil adını girin",
		"createProfile": "Profil oluştur",
		"cannotDeleteOnlyProfile": "Yalnızca tek profili silemezsiniz",
		"vscodeLmDescription": "VS Code Dil Modeli API'si, diğer VS Code uzantıları tarafından sağlanan modelleri çalıştırmanıza olanak tanır (GitHub Copilot dahil ancak bunlarla sınırlı değildir). Başlamanın en kolay yolu, VS Code Marketplace'ten Copilot ve Copilot Chat uzantılarını yüklemektir.",
		"awsCustomArnUse": "Kullanmak istediğiniz model için geçerli bir AWS Bedrock ARN'si girin. Format örnekleri:",
		"awsCustomArnDesc": "ARN içindeki bölgenin yukarıda seçilen AWS Bölgesiyle eşleştiğinden emin olun.",
		"openRouterApiKey": "OpenRouter API Anahtarı",
		"getOpenRouterApiKey": "OpenRouter API Anahtarı Al",
		"apiKeyStorageNotice": "API anahtarları VSCode'un Gizli Depolamasında güvenli bir şekilde saklanır",
		"glamaApiKey": "Glama API Anahtarı",
		"getGlamaApiKey": "Glama API Anahtarı Al",
		"useCustomBaseUrl": "Özel temel URL kullan",
		"requestyApiKey": "Requesty API Anahtarı",
		"getRequestyApiKey": "Requesty API Anahtarı Al",
		"openRouterTransformsText": "İstem ve mesaj zincirlerini bağlam boyutuna sıkıştır (<a>OpenRouter Dönüşümleri</a>)",
		"anthropicApiKey": "Anthropic API Anahtarı",
		"getAnthropicApiKey": "Anthropic API Anahtarı Al",
		"deepSeekApiKey": "DeepSeek API Anahtarı",
		"getDeepSeekApiKey": "DeepSeek API Anahtarı Al",
		"geminiApiKey": "Gemini API Anahtarı",
		"getGeminiApiKey": "Gemini API Anahtarı Al",
		"openAiApiKey": "OpenAI API Anahtarı",
		"openAiBaseUrl": "Temel URL",
		"getOpenAiApiKey": "OpenAI API Anahtarı Al",
		"mistralApiKey": "Mistral API Anahtarı",
		"getMistralApiKey": "Mistral / Codestral API Anahtarı Al",
		"codestralBaseUrl": "Codestral Temel URL (İsteğe bağlı)",
		"codestralBaseUrlDesc": "Codestral modeli için alternatif URL ayarlayın.",
		"awsCredentials": "AWS Kimlik Bilgileri",
		"awsProfile": "AWS Profili",
		"awsProfileName": "AWS Profil Adı",
		"awsAccessKey": "AWS Erişim Anahtarı",
		"awsSecretKey": "AWS Gizli Anahtarı",
		"awsSessionToken": "AWS Oturum Belirteci",
		"awsRegion": "AWS Bölgesi",
		"awsCrossRegion": "Bölgeler arası çıkarım kullan",
		"vscodeLmModel": "Dil Modeli",
		"vscodeLmWarning": "Not: Bu çok deneysel bir entegrasyondur ve sağlayıcı desteği değişebilir. Bir modelin desteklenmediğine dair bir hata alırsanız, bu sağlayıcı tarafındaki bir sorundur.",
		"googleCloudSetup": {
			"title": "Google Cloud Vertex AI'yi kullanmak için şunları yapmanız gerekir:",
			"step1": "1. Google Cloud hesabı oluşturun, Vertex AI API'sini etkinleştirin ve istediğiniz Claude modellerini etkinleştirin.",
			"step2": "2. Google Cloud CLI'yi yükleyin ve uygulama varsayılan kimlik bilgilerini yapılandırın.",
			"step3": "3. Veya kimlik bilgileriyle bir hizmet hesabı oluşturun."
		},
		"googleCloudCredentials": "Google Cloud Kimlik Bilgileri",
		"googleCloudKeyFile": "Google Cloud Anahtar Dosyası Yolu",
		"googleCloudProjectId": "Google Cloud Proje Kimliği",
		"googleCloudRegion": "Google Cloud Bölgesi",
		"lmStudio": {
			"baseUrl": "Temel URL (İsteğe bağlı)",
			"modelId": "Model Kimliği",
			"speculativeDecoding": "Spekülatif Kod Çözmeyi Etkinleştir",
			"draftModelId": "Taslak Model Kimliği",
			"draftModelDesc": "Spekülatif kod çözmenin doğru çalışması için taslak model aynı model ailesinden olmalıdır.",
			"selectDraftModel": "Taslak Model Seç",
			"noModelsFound": "Taslak model bulunamadı. Lütfen LM Studio'nun Sunucu Modu etkinken çalıştığından emin olun.",
			"description": "LM Studio, modelleri bilgisayarınızda yerel olarak çalıştırmanıza olanak tanır. Başlamak için <a>hızlı başlangıç kılavuzlarına</a> bakın. Bu uzantıyla kullanmak için LM Studio'nun <b>yerel sunucu</b> özelliğini de başlatmanız gerekecektir. <span>Not:</span> Kilo Code karmaşık istemler kullanır ve Claude modelleriyle en iyi şekilde çalışır. Daha az yetenekli modeller beklendiği gibi çalışmayabilir."
		},
		"ollama": {
			"baseUrl": "Temel URL (İsteğe bağlı)",
			"modelId": "Model Kimliği",
			"description": "Ollama, modelleri bilgisayarınızda yerel olarak çalıştırmanıza olanak tanır. Başlamak için hızlı başlangıç kılavuzlarına bakın.",
			"warning": "Not: Kilo Code karmaşık istemler kullanır ve Claude modelleriyle en iyi şekilde çalışır. Daha az yetenekli modeller beklendiği gibi çalışmayabilir."
		},
		"unboundApiKey": "Unbound API Anahtarı",
		"getUnboundApiKey": "Unbound API Anahtarı Al",
		"humanRelay": {
			"description": "API anahtarı gerekmez, ancak kullanıcının bilgileri web sohbet yapay zekasına kopyalayıp yapıştırması gerekir.",
			"instructions": "Kullanım sırasında bir iletişim kutusu açılacak ve mevcut mesaj otomatik olarak panoya kopyalanacaktır. Bunları web yapay zekalarına (ChatGPT veya Claude gibi) yapıştırmanız, ardından yapay zekanın yanıtını iletişim kutusuna kopyalayıp onay düğmesine tıklamanız gerekir."
		},
		"openRouter": {
			"providerRouting": {
				"title": "OpenRouter Sağlayıcı Yönlendirmesi",
				"description": "OpenRouter, modeliniz için mevcut en iyi sağlayıcılara istekleri yönlendirir. Varsayılan olarak, istekler çalışma süresini en üst düzeye çıkarmak için en iyi sağlayıcılar arasında dengelenir. Ancak, bu model için kullanılacak belirli bir sağlayıcı seçebilirsiniz.",
				"learnMore": "Sağlayıcı yönlendirmesi hakkında daha fazla bilgi edinin"
			}
		},
		"customModel": {
			"capabilities": "Özel OpenAI uyumlu modelinizin yeteneklerini ve fiyatlandırmasını yapılandırın. Model yeteneklerini belirtirken dikkatli olun, çünkü bunlar Kilo Code'un performansını etkileyebilir.",
			"maxTokens": {
				"label": "Maksimum Çıktı Token'ları",
				"description": "Modelin bir yanıtta üretebileceği maksimum token sayısı. (Sunucunun maksimum token'ları ayarlamasına izin vermek için -1 belirtin.)"
			},
			"contextWindow": {
				"label": "Bağlam Penceresi Boyutu",
				"description": "Modelin işleyebileceği toplam token sayısı (giriş + çıkış)."
			},
			"imageSupport": {
				"label": "Görüntü Desteği",
				"description": "Bu model görüntüleri işleyip anlayabilir mi?"
			},
			"computerUse": {
				"label": "Bilgisayar Kullanımı",
				"description": "Bu model bir tarayıcıyla etkileşim kurabilir mi? (örn. Claude 3.7 Sonnet)"
			},
			"promptCache": {
				"label": "İstem Önbelleği",
				"description": "Bu model istemleri önbelleğe alabilir mi?"
			},
			"pricing": {
				"input": {
					"label": "Giriş Fiyatı",
					"description": "Giriş/istem başına milyon token maliyeti. Bu, modele bağlam ve talimatlar gönderme maliyetini etkiler."
				},
				"output": {
					"label": "Çıkış Fiyatı",
					"description": "Model yanıtı başına milyon token maliyeti. Bu, oluşturulan içerik ve tamamlamaların maliyetini etkiler."
				},
				"cacheReads": {
					"label": "Önbellek Okuma Fiyatı",
					"description": "Önbellekten okuma başına milyon token maliyeti. Bu, önbelleğe alınmış bir yanıt alındığında uygulanan fiyattır."
				},
				"cacheWrites": {
					"label": "Önbellek Yazma Fiyatı",
					"description": "Önbelleğe yazma başına milyon token maliyeti. Bu, bir istem ilk kez önbelleğe alındığında uygulanan fiyattır."
				}
			},
			"resetDefaults": "Varsayılanlara Sıfırla"
		}
	},
	"browser": {
		"enable": {
			"label": "Tarayıcı aracını etkinleştir",
			"description": "Etkinleştirildiğinde, Kilo Code bilgisayar kullanımını destekleyen modeller kullanırken web siteleriyle etkileşim kurmak için bir tarayıcı kullanabilir."
		},
		"viewport": {
			"label": "Görünüm alanı boyutu",
			"description": "Tarayıcı etkileşimleri için görünüm alanı boyutunu seçin. Bu, web sitelerinin nasıl görüntülendiğini ve etkileşime girdiğini etkiler.",
			"options": {
				"largeDesktop": "Büyük Masaüstü (1280x800)",
				"smallDesktop": "Küçük Masaüstü (900x600)",
				"tablet": "Tablet (768x1024)",
				"mobile": "Mobil (360x640)"
			}
		},
		"screenshotQuality": {
			"label": "Ekran görüntüsü kalitesi",
			"description": "Tarayıcı ekran görüntülerinin WebP kalitesini ayarlayın. Daha yüksek değerler daha net ekran görüntüleri sağlar ancak token kullanımını artırır."
		},
		"remote": {
			"label": "Uzak tarayıcı bağlantısı kullan",
			"description": "Uzaktan hata ayıklama etkinleştirilmiş olarak çalışan bir Chrome tarayıcısına bağlanın (--remote-debugging-port=9222).",
			"urlPlaceholder": "Özel URL (örn. http://localhost:9222)",
			"testButton": "Bağlantıyı Test Et",
			"testingButton": "Test Ediliyor...",
			"instructions": "DevTools protokolü ana bilgisayar adresini girin veya yerel Chrome örneklerini otomatik olarak keşfetmek için boş bırakın. Bağlantıyı Test Et düğmesi, sağlanmışsa özel URL'yi deneyecek veya alan boşsa otomatik olarak keşfedecektir."
		}
	},
	"checkpoints": {
		"enable": {
			"label": "Otomatik kontrol noktalarını etkinleştir",
			"description": "Etkinleştirildiğinde, Kilo Code görev yürütme sırasında otomatik olarak kontrol noktaları oluşturarak değişiklikleri gözden geçirmeyi veya önceki durumlara dönmeyi kolaylaştırır."
		}
	},
	"notifications": {
		"sound": {
			"label": "Ses efektlerini etkinleştir",
			"description": "Etkinleştirildiğinde, Kilo Code bildirimler ve olaylar için ses efektleri çalacaktır.",
			"volumeLabel": "Ses Düzeyi"
		},
		"tts": {
			"label": "Metinden sese özelliğini etkinleştir",
			"description": "Etkinleştirildiğinde, Kilo Code yanıtlarını metinden sese teknolojisi kullanarak sesli okuyacaktır.",
			"speedLabel": "Hız"
		}
	},
	"contextManagement": {
		"description": "Yapay zekanın bağlam penceresine hangi bilgilerin dahil edileceğini kontrol edin, token kullanımını ve yanıt kalitesini etkiler",
		"openTabs": {
			"label": "Açık sekmeler bağlam sınırı",
			"description": "Bağlama dahil edilecek maksimum VSCode açık sekme sayısı. Daha yüksek değerler daha fazla bağlam sağlar ancak token kullanımını artırır."
		},
		"workspaceFiles": {
			"label": "Çalışma alanı dosyaları bağlam sınırı",
			"description": "Mevcut çalışma dizini ayrıntılarına dahil edilecek maksimum dosya sayısı. Daha yüksek değerler daha fazla bağlam sağlar ancak token kullanımını artırır."
		},
		"rooignore": {
			"label": "Listelerde ve aramalarda .kilocodeignore dosyalarını göster",
			"description": "Etkinleştirildiğinde, .kilocodeignore'daki desenlerle eşleşen dosyalar kilit sembolü ile listelerde gösterilecektir. Devre dışı bırakıldığında, bu dosyalar dosya listelerinden ve aramalardan tamamen gizlenecektir."
		},
		"maxReadFile": {
			"label": "Dosya okuma otomatik kısaltma eşiği",
			"description": "Model başlangıç/bitiş değerlerini belirtmediğinde Roo bu sayıda satırı okur. Bu sayı dosyanın toplam satır sayısından azsa, Roo kod tanımlamalarının satır numarası dizinini oluşturur. Özel durumlar: -1, Roo'ya tüm dosyayı okumasını (dizinleme olmadan), 0 ise hiç satır okumamasını ve minimum bağlam için yalnızca satır dizinleri sağlamasını belirtir. Düşük değerler başlangıç bağlam kullanımını en aza indirir ve sonraki hassas satır aralığı okumalarına olanak tanır. Açık başlangıç/bitiş istekleri bu ayarla sınırlı değildir.",
			"lines": "satır",
			"always_full_read": "Her zaman tüm dosyayı oku"
		}
	},
	"terminal": {
		"outputLineLimit": {
			"label": "Terminal çıktısı sınırı",
			"description": "Komutları yürütürken terminal çıktısına dahil edilecek maksimum satır sayısı. Aşıldığında, token tasarrufu sağlayarak satırlar ortadan kaldırılacaktır."
		},
		"shellIntegrationTimeout": {
			"label": "Terminal kabuk entegrasyonu zaman aşımı",
			"description": "Komutları yürütmeden önce kabuk entegrasyonunun başlatılması için beklenecek maksimum süre. Kabuk başlatma süresi uzun olan kullanıcılar için, terminalde \"Shell Integration Unavailable\" hatalarını görürseniz bu değerin artırılması gerekebilir."
		}
	},
	"advanced": {
		"rateLimit": {
			"label": "Hız sınırı",
			"description": "API istekleri arasındaki minimum süre."
		},
		"diff": {
			"label": "Diff'ler aracılığıyla düzenlemeyi etkinleştir",
			"description": "Etkinleştirildiğinde, Kilo Code dosyaları daha hızlı düzenleyebilecek ve kesik tam dosya yazımlarını otomatik olarak reddedecektir. En son Claude 3.7 Sonnet modeliyle en iyi şekilde çalışır.",
			"strategy": {
				"label": "Diff stratejisi",
				"options": {
					"standard": "Standart (Tek blok)",
					"multiBlock": "Deneysel: Çoklu blok diff",
					"unified": "Deneysel: Birleştirilmiş diff"
				},
				"descriptions": {
					"standard": "Standart diff stratejisi, bir seferde tek bir kod bloğuna değişiklikler uygular.",
					"unified": "Birleştirilmiş diff stratejisi, diff'leri uygulamak için birden çok yaklaşım benimser ve en iyi yaklaşımı seçer.",
					"multiBlock": "Çoklu blok diff stratejisi, tek bir istekte bir dosyadaki birden çok kod bloğunu güncellemenize olanak tanır."
				}
			},
			"matchPrecision": {
				"label": "Eşleşme hassasiyeti",
				"description": "Bu kaydırıcı, diff'ler uygulanırken kod bölümlerinin ne kadar hassas bir şekilde eşleşmesi gerektiğini kontrol eder. Daha düşük değerler daha esnek eşleşmeye izin verir ancak yanlış değiştirme riskini artırır. %100'ün altındaki değerleri son derece dikkatli kullanın."
			}
		}
	},
	"experimental": {
		"warning": "⚠️",
		"DIFF_STRATEGY_UNIFIED": {
			"name": "Deneysel birleştirilmiş diff stratejisini kullan",
			"description": "Deneysel birleştirilmiş diff stratejisini etkinleştir. Bu strateji, model hatalarından kaynaklanan yeniden deneme sayısını azaltabilir, ancak beklenmeyen davranışlara veya hatalı düzenlemelere neden olabilir. Yalnızca riskleri anlıyorsanız ve tüm değişiklikleri dikkatlice incelemeye istekliyseniz etkinleştirin."
		},
		"SEARCH_AND_REPLACE": {
			"name": "Deneysel arama ve değiştirme aracını kullan",
			"description": "Deneysel arama ve değiştirme aracını etkinleştir, Kilo Code'nun tek bir istekte bir arama teriminin birden fazla örneğini değiştirmesine olanak tanır."
		},
		"INSERT_BLOCK": {
			"name": "Deneysel içerik ekleme aracını kullan",
			"description": "Deneysel içerik ekleme aracını etkinleştir, Kilo Code'nun bir diff oluşturma gereği duymadan belirli satır numaralarına içerik eklemesine olanak tanır."
		},
		"POWER_STEERING": {
			"name": "Deneysel \"güç direksiyon\" modunu kullan",
			"description": "Etkinleştirildiğinde, Kilo Code modele geçerli mod tanımının ayrıntılarını daha sık hatırlatacaktır. Bu, rol tanımlarına ve özel talimatlara daha güçlü uyum sağlayacak, ancak mesaj başına daha fazla token kullanacaktır."
		},
		"MULTI_SEARCH_AND_REPLACE": {
			"name": "Deneysel çoklu blok diff aracını kullan",
			"description": "Etkinleştirildiğinde, Kilo Code çoklu blok diff aracını kullanacaktır. Bu, tek bir istekte dosyadaki birden fazla kod bloğunu güncellemeye çalışacaktır."
		}
	},
	"temperature": {
		"useCustom": "Özel sıcaklık kullan",
		"description": "Model yanıtlarındaki rastgeleliği kontrol eder.",
		"rangeDescription": "Daha yüksek değerler çıktıyı daha rastgele yapar, daha düşük değerler daha deterministik hale getirir."
	},
	"modelInfo": {
		"supportsImages": "Görüntüleri destekler",
		"noImages": "Görüntüleri desteklemez",
		"supportsComputerUse": "Bilgisayar kullanımını destekler",
		"noComputerUse": "Bilgisayar kullanımını desteklemez",
		"supportsPromptCache": "İstem önbelleğini destekler",
		"noPromptCache": "İstem önbelleğini desteklemez",
		"maxOutput": "Maksimum çıktı",
		"inputPrice": "Giriş fiyatı",
		"outputPrice": "Çıkış fiyatı",
		"cacheReadsPrice": "Önbellek okuma fiyatı",
		"cacheWritesPrice": "Önbellek yazma fiyatı",
		"enableStreaming": "Akışı etkinleştir",
		"enableR1Format": "R1 model parametrelerini etkinleştir",
		"enableR1FormatTips": "QWQ gibi R1 modelleri kullanıldığında etkinleştirilmelidir, 400 hatası alınmaması için",
		"useAzure": "Azure kullan",
		"azureApiVersion": "Azure API sürümünü ayarla",
		"gemini": {
			"freeRequests": "* Dakikada {{count}} isteğe kadar ücretsiz. Bundan sonra, ücretlendirme istem boyutuna bağlıdır.",
			"pricingDetails": "Daha fazla bilgi için fiyatlandırma ayrıntılarına bakın."
		}
	},
	"modelPicker": {
		"automaticFetch": "Uzantı <serviceLink>{{serviceName}}</serviceLink> üzerinde bulunan mevcut modellerin en güncel listesini otomatik olarak alır. Hangi modeli seçeceğinizden emin değilseniz, Kilo Code <defaultModelLink>{{defaultModelId}}</defaultModelLink> ile en iyi şekilde çalışır. Şu anda mevcut olan ücretsiz seçenekleri bulmak için \"free\" araması da yapabilirsiniz.",
		"label": "Model",
		"searchPlaceholder": "Ara",
		"noMatchFound": "Eşleşme bulunamadı",
		"useCustomModel": "Özel kullan: {{modelId}}"
	},
	"footer": {
		"feedback": "Herhangi bir sorunuz veya geri bildiriminiz varsa, <githubLink>github.com/Kilo-Org/kilocode</githubLink> adresinde bir konu açmaktan veya <redditLink>reddit.com/r/kilocode</redditLink> ya da <discordLink>discord.gg/fxrhCFGhkP</discordLink>'a katılmaktan çekinmeyin",
		"version": "Kilo Code v{{version}}",
		"telemetry": {
			"label": "Anonim hata ve kullanım raporlamaya izin ver",
			"description": "Anonim kullanım verileri ve hata raporları göndererek Kilo Code'u geliştirmeye yardımcı olun. Hiçbir kod, istem veya kişisel bilgi asla gönderilmez. Daha fazla ayrıntı için gizlilik politikamıza bakın."
		},
		"settings": {
			"import": "İçe Aktar",
			"export": "Dışa Aktar",
			"reset": "Sıfırla"
		}
	},
	"thinkingBudget": {
		"maxTokens": "Maksimum token",
		"maxThinkingTokens": "Maksimum düşünme tokeni"
	},
	"validation": {
		"apiKey": "Geçerli bir API anahtarı sağlamalısınız.",
		"awsRegion": "AWS Bedrock kullanmak için bir bölge seçmelisiniz.",
		"googleCloud": "Geçerli bir Google Cloud proje kimliği ve bölge sağlamalısınız.",
		"modelId": "Geçerli bir model kimliği sağlamalısınız.",
		"modelSelector": "Geçerli bir model seçici sağlamalısınız.",
		"openAi": "Geçerli bir temel URL, API anahtarı ve model kimliği sağlamalısınız.",
		"arn": {
			"invalidFormat": "Geçersiz ARN formatı. Lütfen format gereksinimlerini kontrol edin.",
			"regionMismatch": "Uyarı: ARN'nizdeki bölge ({{arnRegion}}) seçtiğiniz bölge ({{region}}) ile eşleşmiyor. Bu erişim sorunlarına neden olabilir. Sağlayıcı, ARN'deki bölgeyi kullanacak."
		},
		"modelAvailability": "Sağladığınız model kimliği ({{modelId}}) kullanılamıyor. Lütfen başka bir model seçin."
	},
	"placeholders": {
		"apiKey": "API anahtarını girin...",
		"profileName": "Profil adını girin",
		"accessKey": "Erişim anahtarını girin...",
		"secretKey": "Gizli anahtarı girin...",
		"sessionToken": "Oturum belirtecini girin...",
		"credentialsJson": "Kimlik bilgileri JSON'ını girin...",
		"keyFilePath": "Anahtar dosyası yolunu girin...",
		"projectId": "Proje ID'sini girin...",
		"customArn": "ARN girin (örn. arn:aws:bedrock:us-east-1:123456789012:foundation-model/my-model)",
		"baseUrl": "Temel URL'yi girin...",
		"modelId": {
			"lmStudio": "örn. meta-llama-3.1-8b-instruct",
			"lmStudioDraft": "örn. lmstudio-community/llama-3.2-1b-instruct",
			"ollama": "örn. llama3.1"
		},
		"numbers": {
			"maxTokens": "örn. 4096",
			"contextWindow": "örn. 128000",
			"inputPrice": "örn. 0.0001",
			"outputPrice": "örn. 0.0002",
			"cacheWritePrice": "örn. 0.00005"
		}
	},
	"defaults": {
		"ollamaUrl": "Varsayılan: http://localhost:11434",
		"lmStudioUrl": "Varsayılan: http://localhost:1234",
		"geminiUrl": "Varsayılan: https://generativelanguage.googleapis.com"
	},
	"labels": {
		"customArn": "Özel ARN",
		"useCustomArn": "Özel ARN kullan..."
	}
}<|MERGE_RESOLUTION|>--- conflicted
+++ resolved
@@ -36,15 +36,11 @@
 		"description": "Kilo Code'nun onay gerektirmeden otomatik olarak işlemler gerçekleştirmesine izin verin. Bu ayarları yalnızca yapay zekaya tamamen güveniyorsanız ve ilgili güvenlik risklerini anlıyorsanız etkinleştirin.",
 		"readOnly": {
 			"label": "Salt okunur işlemleri her zaman onayla",
-<<<<<<< HEAD
-			"description": "Etkinleştirildiğinde, Kilo Code otomatik olarak dizin içeriğini görüntüleyecek ve Onayla düğmesine tıklamanıza gerek kalmadan dosyaları okuyacaktır."
-=======
-			"description": "Etkinleştirildiğinde, Roo otomatik olarak dizin içeriğini görüntüleyecek ve Onayla düğmesine tıklamanıza gerek kalmadan dosyaları okuyacaktır.",
+			"description": "Etkinleştirildiğinde, Kilo Code otomatik olarak dizin içeriğini görüntüleyecek ve Onayla düğmesine tıklamanıza gerek kalmadan dosyaları okuyacaktır.",
 			"outsideWorkspace": {
 				"label": "Çalışma alanı dışındaki dosyaları dahil et",
-				"description": "Roo'nun onay gerektirmeden mevcut çalışma alanı dışındaki dosyaları okumasına izin ver."
+				"description": "Kilo Code'nun onay gerektirmeden mevcut çalışma alanı dışındaki dosyaları okumasına izin ver."
 			}
->>>>>>> 0949556b
 		},
 		"write": {
 			"label": "Yazma işlemlerini her zaman onayla",
@@ -52,7 +48,7 @@
 			"delayLabel": "Tanılamanın potansiyel sorunları tespit etmesine izin vermek için yazmalardan sonra gecikme",
 			"outsideWorkspace": {
 				"label": "Çalışma alanı dışındaki dosyaları dahil et",
-				"description": "Roo'nun onay gerektirmeden mevcut çalışma alanı dışında dosya oluşturmasına ve düzenlemesine izin ver."
+				"description": "Kilo Code'nun onay gerektirmeden mevcut çalışma alanı dışında dosya oluşturmasına ve düzenlemesine izin ver."
 			}
 		},
 		"browser": {
@@ -282,7 +278,7 @@
 		},
 		"maxReadFile": {
 			"label": "Dosya okuma otomatik kısaltma eşiği",
-			"description": "Model başlangıç/bitiş değerlerini belirtmediğinde Roo bu sayıda satırı okur. Bu sayı dosyanın toplam satır sayısından azsa, Roo kod tanımlamalarının satır numarası dizinini oluşturur. Özel durumlar: -1, Roo'ya tüm dosyayı okumasını (dizinleme olmadan), 0 ise hiç satır okumamasını ve minimum bağlam için yalnızca satır dizinleri sağlamasını belirtir. Düşük değerler başlangıç bağlam kullanımını en aza indirir ve sonraki hassas satır aralığı okumalarına olanak tanır. Açık başlangıç/bitiş istekleri bu ayarla sınırlı değildir.",
+			"description": "Model başlangıç/bitiş değerlerini belirtmediğinde Kilo Code bu sayıda satırı okur. Bu sayı dosyanın toplam satır sayısından azsa, Kilo Code kod tanımlamalarının satır numarası dizinini oluşturur. Özel durumlar: -1, Kilo Code'ya tüm dosyayı okumasını (dizinleme olmadan), 0 ise hiç satır okumamasını ve minimum bağlam için yalnızca satır dizinleri sağlamasını belirtir. Düşük değerler başlangıç bağlam kullanımını en aza indirir ve sonraki hassas satır aralığı okumalarına olanak tanır. Açık başlangıç/bitiş istekleri bu ayarla sınırlı değildir.",
 			"lines": "satır",
 			"always_full_read": "Her zaman tüm dosyayı oku"
 		}
