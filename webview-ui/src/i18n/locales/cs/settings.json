--- conflicted
+++ resolved
@@ -820,17 +820,10 @@
 			"description": "Povolit experimentální sjednocenou strategii diff. Tato strategie může snížit počet opakování způsobených chybami modelu, ale může způsobit neočekávané chování nebo nesprávné úpravy. Povolte pouze pokud rozumíte rizikům a jste ochotni pečlivě zkontrolovat všechny změny."
 		},
 		"MORPH_FAST_APPLY": {
-<<<<<<< HEAD
-			"name": "Povolit rychlé aplikování",
-			"description": "Pokud je povoleno, Kilo Code může upravovat soubory pomocí rychlého aplikování se specializovanými modely optimalizovanými pro úpravy kódu. Vyžaduje poskytovatele Kilo Code API, OpenRouter nebo klíč API Morph.",
-			"apiKey": "Klíč API Morph",
-			"placeholder": "Zadejte svůj klíč API Morph",
-=======
 			"name": "Povolit Fast Apply",
 			"description": "Pokud je povoleno, Kilo Code může upravovat soubory pomocí Fast Apply se specializovanými modely optimalizovanými pro úpravy kódu. Vyžaduje Kilo Gateway Provider, OpenRouter nebo klíč API Morph.",
 			"apiKey": "Klíč API Morph (volitelné)",
 			"placeholder": "Zadejte svůj klíč API Morph (volitelné)",
->>>>>>> b857bc06
 			"modelLabel": "Výběr modelu",
 			"modelDescription": "Vyberte, který model rychlého aplikování použít pro úpravy souborů",
 			"models": {
