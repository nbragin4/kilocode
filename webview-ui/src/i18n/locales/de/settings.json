{
	"common": {
		"save": "Speichern",
		"done": "Fertig",
		"cancel": "Abbrechen",
		"reset": "Zurücksetzen",
		"select": "Auswählen",
		"add": "Header hinzufügen",
		"remove": "Entfernen"
	},
	"header": {
		"title": "Einstellungen",
		"saveButtonTooltip": "Änderungen speichern",
		"nothingChangedTooltip": "Nichts geändert",
		"doneButtonTooltip": "Ungespeicherte Änderungen verwerfen und Einstellungsbereich schließen"
	},
	"unsavedChangesDialog": {
		"title": "Ungespeicherte Änderungen",
		"description": "Möchtest du die Änderungen verwerfen und fortfahren?",
		"cancelButton": "Abbrechen",
		"discardButton": "Änderungen verwerfen"
	},
	"sections": {
		"providers": "Anbieter",
		"autoApprove": "Auto-Genehmigung",
		"browser": "Computerzugriff",
		"checkpoints": "Kontrollpunkte",
		"notifications": "Benachrichtigungen",
		"contextManagement": "Kontext",
		"terminal": "Terminal",
		"prompts": "Eingabeaufforderungen",
		"experimental": "Experimentell",
		"language": "Sprache",
		"about": "Über Kilo Code",
		"display": "Anzeigen"
	},
	"prompts": {
		"description": "Konfiguriere Support-Prompts, die für schnelle Aktionen wie das Verbessern von Prompts, das Erklären von Code und das Beheben von Problemen verwendet werden. Diese Prompts helfen Kilo Code dabei, bessere Unterstützung für häufige Entwicklungsaufgaben zu bieten."
	},
	"codeIndex": {
		"title": "Codebase-Indexierung",
		"description": "Konfiguriere Codebase-Indexierungseinstellungen, um semantische Suche in deinem Projekt zu aktivieren. <0>Mehr erfahren</0>",
		"statusTitle": "Status",
		"enableLabel": "Codebase-Indexierung aktivieren",
		"enableDescription": "Aktiviere die Code-Indizierung für eine verbesserte Suche und ein besseres Kontextverständnis",
		"settingsTitle": "Indexierungseinstellungen",
		"disabledMessage": "Codebase-Indexierung ist derzeit deaktiviert. Aktiviere sie in den globalen Einstellungen, um Indexierungsoptionen zu konfigurieren.",
		"profileLabel": "Embeddings-Anbieter",
		"embedderProviderLabel": "Embedder-Anbieter",
		"selectProfilePlaceholder": "Anbieter auswählen",
		"openaiProvider": "OpenAI",
		"ollamaProvider": "Ollama",
		"geminiProvider": "Gemini",
		"geminiApiKeyLabel": "API-Schlüssel:",
		"geminiApiKeyPlaceholder": "Geben Sie Ihren Gemini-API-Schlüssel ein",
		"mistralProvider": "Mistral",
		"mistralApiKeyLabel": "API-Schlüssel:",
		"mistralApiKeyPlaceholder": "Gib deinen Mistral-API-Schlüssel ein",
		"openaiCompatibleProvider": "OpenAI-kompatibel",
		"openAiKeyLabel": "OpenAI API-Schlüssel",
		"openAiKeyPlaceholder": "Gib deinen OpenAI API-Schlüssel ein",
		"openAiCompatibleBaseUrlLabel": "Basis-URL",
		"openAiCompatibleApiKeyLabel": "API-Schlüssel",
		"openAiCompatibleApiKeyPlaceholder": "Gib deinen API-Schlüssel ein",
		"openAiCompatibleModelDimensionLabel": "Embedding-Dimension:",
		"modelDimensionLabel": "Modell-Dimension",
		"openAiCompatibleModelDimensionPlaceholder": "z.B. 1536",
		"openAiCompatibleModelDimensionDescription": "Die Embedding-Dimension (Ausgabegröße) für Ihr Modell. Überprüfen Sie die Dokumentation Ihres Anbieters für diesen Wert. Übliche Werte: 384, 768, 1536, 3072.",
		"modelLabel": "Modell",
		"modelPlaceholder": "Modellname eingeben",
		"selectModel": "Modell auswählen",
		"selectModelPlaceholder": "Modell auswählen",
		"ollamaUrlLabel": "Ollama-URL:",
		"ollamaBaseUrlLabel": "Ollama Basis-URL",
		"qdrantUrlLabel": "Qdrant-URL",
		"qdrantKeyLabel": "Qdrant-Schlüssel:",
		"qdrantApiKeyLabel": "Qdrant API-Schlüssel",
		"qdrantApiKeyPlaceholder": "Gib deinen Qdrant API-Schlüssel ein (optional)",
		"setupConfigLabel": "Einrichtung",
		"startIndexingButton": "Start",
		"clearIndexDataButton": "Index löschen",
		"unsavedSettingsMessage": "Bitte speichere deine Einstellungen, bevor du den Indexierungsprozess startest.",
		"clearDataDialog": {
			"title": "Sind Sie sicher?",
			"description": "Diese Aktion kann nicht rückgängig gemacht werden. Dies wird Ihre Codebase-Indexdaten dauerhaft löschen.",
			"cancelButton": "Abbrechen",
			"confirmButton": "Daten löschen"
		},
		"ollamaUrlPlaceholder": "http://localhost:11434",
		"openAiCompatibleBaseUrlPlaceholder": "https://api.example.com",
		"modelDimensionPlaceholder": "1536",
		"qdrantUrlPlaceholder": "http://localhost:6333",
		"saveError": "Fehler beim Speichern der Einstellungen",
		"modelDimensions": "({{dimension}} Dimensionen)",
		"saveSuccess": "Einstellungen erfolgreich gespeichert",
		"saving": "Speichern...",
		"saveSettings": "Speichern",
		"indexingStatuses": {
			"standby": "Bereitschaft",
			"indexing": "Indexierung",
			"indexed": "Indexiert",
			"error": "Fehler"
		},
		"close": "Schließen",
		"validation": {
			"invalidQdrantUrl": "Ungültige Qdrant-URL",
			"invalidOllamaUrl": "Ungültige Ollama-URL",
			"invalidBaseUrl": "Ungültige Basis-URL",
			"qdrantUrlRequired": "Qdrant-URL ist erforderlich",
			"openaiApiKeyRequired": "OpenAI-API-Schlüssel ist erforderlich",
			"modelSelectionRequired": "Modellauswahl ist erforderlich",
			"apiKeyRequired": "API-Schlüssel ist erforderlich",
			"modelIdRequired": "Modell-ID ist erforderlich",
			"modelDimensionRequired": "Modellabmessung ist erforderlich",
			"geminiApiKeyRequired": "Gemini-API-Schlüssel ist erforderlich",
			"mistralApiKeyRequired": "Mistral-API-Schlüssel ist erforderlich",
			"ollamaBaseUrlRequired": "Ollama-Basis-URL ist erforderlich",
			"baseUrlRequired": "Basis-URL ist erforderlich",
			"modelDimensionMinValue": "Modellabmessung muss größer als 0 sein"
		},
		"advancedConfigLabel": "Erweiterte Konfiguration",
		"searchMinScoreLabel": "Suchergebnis-Schwellenwert",
		"searchMinScoreDescription": "Mindestähnlichkeitswert (0.0-1.0), der für Suchergebnisse erforderlich ist. Niedrigere Werte liefern mehr Ergebnisse, die jedoch möglicherweise weniger relevant sind. Höhere Werte liefern weniger, aber relevantere Ergebnisse.",
		"searchMinScoreResetTooltip": "Auf Standardwert zurücksetzen (0.4)",
		"searchMaxResultsLabel": "Maximale Suchergebnisse",
		"searchMaxResultsDescription": "Maximale Anzahl von Suchergebnissen, die bei der Abfrage des Codebase-Index zurückgegeben werden. Höhere Werte bieten mehr Kontext, können aber weniger relevante Ergebnisse enthalten.",
		"resetToDefault": "Auf Standard zurücksetzen"
	},
	"autoApprove": {
<<<<<<< HEAD
		"description": "Erlaubt Kilo Code, Operationen automatisch ohne Genehmigung durchzuführen. Aktiviere diese Einstellungen nur, wenn du der KI vollständig vertraust und die damit verbundenen Sicherheitsrisiken verstehst.",
=======
		"description": "Erlaubt Roo, Operationen automatisch ohne Genehmigung durchzuführen. Aktiviere diese Einstellungen nur, wenn du der KI vollständig vertraust und die damit verbundenen Sicherheitsrisiken verstehst.",
		"enabled": "Auto-Genehmigung aktiviert",
>>>>>>> c45896ab
		"toggleAriaLabel": "Automatische Genehmigung umschalten",
		"disabledAriaLabel": "Automatische Genehmigung deaktiviert - zuerst Optionen auswählen",
		"readOnly": {
			"label": "Lesen",
			"description": "Wenn aktiviert, wird Kilo Code automatisch Verzeichnisinhalte anzeigen und Dateien lesen, ohne dass du auf die Genehmigen-Schaltfläche klicken musst.",
			"outsideWorkspace": {
				"label": "Dateien außerhalb des Arbeitsbereichs einbeziehen",
				"description": "Kilo Code erlauben, Dateien außerhalb des aktuellen Arbeitsbereichs ohne Genehmigung zu lesen."
			}
		},
		"write": {
			"label": "Schreiben",
			"description": "Dateien automatisch erstellen und bearbeiten ohne Genehmigung",
			"delayLabel": "Verzögerung nach Schreibvorgängen, damit Diagnosefunktionen potenzielle Probleme erkennen können",
			"outsideWorkspace": {
				"label": "Dateien außerhalb des Arbeitsbereichs einbeziehen",
				"description": "Kilo Code erlauben, Dateien außerhalb des aktuellen Arbeitsbereichs ohne Genehmigung zu erstellen und zu bearbeiten."
			},
			"protected": {
				"label": "Geschützte Dateien einbeziehen",
				"description": "Kilo Code erlauben, geschützte Dateien (wie .kilocodeignore und .kilocode/ Konfigurationsdateien) ohne Genehmigung zu erstellen und zu bearbeiten."
			}
		},
		"browser": {
			"label": "Browser",
			"description": "Browser-Aktionen automatisch ohne Genehmigung durchführen. Hinweis: Gilt nur, wenn das Modell Computer-Nutzung unterstützt"
		},
		"retry": {
			"label": "Wiederholung",
			"description": "Fehlgeschlagene API-Anfragen automatisch wiederholen, wenn der Server eine Fehlerantwort zurückgibt",
			"delayLabel": "Verzögerung vor dem Wiederholen der Anfrage"
		},
		"mcp": {
			"label": "MCP",
			"description": "Automatische Genehmigung einzelner MCP-Tools in der MCP-Server-Ansicht aktivieren (erfordert sowohl diese Einstellung als auch das 'Immer erlauben'-Kontrollkästchen des Tools)"
		},
		"modeSwitch": {
			"label": "Modus",
			"description": "Automatisch zwischen verschiedenen Modi wechseln ohne Genehmigung"
		},
		"subtasks": {
			"label": "Teilaufgaben",
			"description": "Erstellung und Abschluss von Unteraufgaben ohne Genehmigung erlauben"
		},
		"followupQuestions": {
			"label": "Frage",
			"description": "Automatisch die erste vorgeschlagene Antwort für Folgefragen nach der konfigurierten Zeitüberschreitung auswählen",
			"timeoutLabel": "Wartezeit vor der automatischen Auswahl der ersten Antwort"
		},
		"execute": {
			"label": "Ausführen",
			"description": "Erlaubte Terminal-Befehle automatisch ohne Genehmigung ausführen",
			"allowedCommands": "Erlaubte Auto-Ausführungsbefehle",
			"allowedCommandsDescription": "Befehlspräfixe, die automatisch ausgeführt werden können, wenn 'Ausführungsoperationen immer genehmigen' aktiviert ist. Fügen Sie * hinzu, um alle Befehle zu erlauben (mit Vorsicht verwenden).",
			"deniedCommands": "Verweigerte Befehle",
			"deniedCommandsDescription": "Befehlspräfixe, die automatisch verweigert werden, ohne nach Genehmigung zu fragen. Bei Konflikten mit erlaubten Befehlen hat die längste Präfix-Übereinstimmung Vorrang. Fügen Sie * hinzu, um alle Befehle zu verweigern.",
			"commandPlaceholder": "Befehlspräfix eingeben (z.B. 'git ')",
			"deniedCommandPlaceholder": "Befehlspräfix zum Verweigern eingeben (z.B. 'rm -rf')",
			"addButton": "Hinzufügen",
			"autoDenied": "Befehle mit dem Präfix `{{prefix}}` wurden vom Benutzer verboten. Umgehe diese Beschränkung nicht durch das Ausführen eines anderen Befehls."
		},
		"showMenu": {
			"label": "Auto-Genehmigungs-Menü in der Chat-Ansicht anzeigen",
			"description": "Wenn aktiviert, wird das Auto-Genehmigungs-Menü am unteren Rand der Chat-Ansicht angezeigt, was einen schnellen Zugriff auf die Auto-Genehmigungs-Einstellungen ermöglicht"
		},
		"updateTodoList": {
			"label": "Todo",
			"description": "To-Do-Liste wird automatisch aktualisiert, ohne dass du zustimmen musst"
		},
		"apiRequestLimit": {
			"title": "Maximale Anfragen",
			"description": "Automatisch so viele API-Anfragen stellen, bevor du um die Erlaubnis gebeten wirst, mit der Aufgabe fortzufahren.",
			"unlimited": "Unbegrenzt"
		},
		"selectOptionsFirst": "Wähle mindestens eine Option unten aus, um die automatische Genehmigung zu aktivieren",
		"apiCostLimit": {
			"title": "Maximale Kosten",
			"unlimited": "Unbegrenzt"
		},
		"maxLimits": {
			"description": "Anfragen bis zu diesen Grenzwerten automatisch stellen, bevor um Genehmigung zur Fortsetzung gebeten wird."
		}
	},
	"providers": {
		"providerDocumentation": "{{provider}}-Dokumentation",
		"configProfile": "Konfigurationsprofil",
		"description": "Speichern Sie verschiedene API-Konfigurationen, um schnell zwischen Anbietern und Einstellungen zu wechseln.",
		"apiProvider": "API-Anbieter",
		"model": "Modell",
		"nameEmpty": "Name darf nicht leer sein",
		"nameExists": "Ein Profil mit diesem Namen existiert bereits",
		"deleteProfile": "Profil löschen",
		"invalidArnFormat": "Ungültiges ARN-Format. Überprüfen Sie die obigen Beispiele.",
		"enterNewName": "Neuen Namen eingeben",
		"addProfile": "Profil hinzufügen",
		"renameProfile": "Profil umbenennen",
		"newProfile": "Neues Konfigurationsprofil",
		"enterProfileName": "Profilnamen eingeben",
		"createProfile": "Profil erstellen",
		"cannotDeleteOnlyProfile": "Das einzige Profil kann nicht gelöscht werden",
		"searchPlaceholder": "Profile durchsuchen",
		"searchProviderPlaceholder": "Suchanbieter durchsuchen",
		"noProviderMatchFound": "Keine Anbieter gefunden",
		"noMatchFound": "Keine passenden Profile gefunden",
		"vscodeLmDescription": "Die VS Code Language Model API ermöglicht das Ausführen von Modellen, die von anderen VS Code-Erweiterungen bereitgestellt werden (einschließlich, aber nicht beschränkt auf GitHub Copilot). Der einfachste Weg, um zu starten, besteht darin, die Erweiterungen Copilot und Copilot Chat aus dem VS Code Marketplace zu installieren.",
		"awsCustomArnUse": "Geben Sie eine gültige Amazon Bedrock ARN für das Modell ein, das Sie verwenden möchten. Formatbeispiele:",
		"awsCustomArnDesc": "Stellen Sie sicher, dass die Region in der ARN mit Ihrer oben ausgewählten AWS-Region übereinstimmt.",
		"openRouterApiKey": "OpenRouter API-Schlüssel",
		"getOpenRouterApiKey": "OpenRouter API-Schlüssel erhalten",
		"doubaoApiKey": "Doubao API-Schlüssel",
		"getDoubaoApiKey": "Doubao API-Schlüssel erhalten",
		"zaiApiKey": "Z.AI API-Schlüssel",
		"getZaiApiKey": "Z.AI API-Schlüssel erhalten",
		"bigModelApiKey": "BigModel API-Schlüssel",
		"getBigModelApiKey": "BigModel API-Schlüssel erhalten",
		"apiKeyStorageNotice": "API-Schlüssel werden sicher im VSCode Secret Storage gespeichert",
		"glamaApiKey": "Glama API-Schlüssel",
		"getGlamaApiKey": "Glama API-Schlüssel erhalten",
		"useCustomBaseUrl": "Benutzerdefinierte Basis-URL verwenden",
		"useReasoning": "Reasoning aktivieren",
		"useHostHeader": "Benutzerdefinierten Host-Header verwenden",
		"useLegacyFormat": "Altes OpenAI API-Format verwenden",
		"customHeaders": "Benutzerdefinierte Headers",
		"headerName": "Header-Name",
		"headerValue": "Header-Wert",
		"noCustomHeaders": "Keine benutzerdefinierten Headers definiert. Klicke auf die + Schaltfläche, um einen hinzuzufügen.",
		"requestyApiKey": "Requesty API-Schlüssel",
		"refreshModels": {
			"label": "Modelle aktualisieren",
			"hint": "Bitte öffne die Einstellungen erneut, um die neuesten Modelle zu sehen.",
			"loading": "Modellliste wird aktualisiert...",
			"success": "Modellliste erfolgreich aktualisiert!",
			"error": "Fehler beim Aktualisieren der Modellliste. Bitte versuche es erneut."
		},
		"getRequestyApiKey": "Requesty API-Schlüssel erhalten",
		"openRouterTransformsText": "Prompts und Nachrichtenketten auf Kontextgröße komprimieren (<a>OpenRouter Transformationen</a>)",
		"anthropicApiKey": "Anthropic API-Schlüssel",
		"getAnthropicApiKey": "Anthropic API-Schlüssel erhalten",
		"anthropicUseAuthToken": "Anthropic API-Schlüssel als Authorization-Header anstelle von X-Api-Key übergeben",
		"cerebrasApiKey": "Cerebras API-Schlüssel",
		"getCerebrasApiKey": "Cerebras API-Schlüssel erhalten",
		"chutesApiKey": "Chutes API-Schlüssel",
		"getChutesApiKey": "Chutes API-Schlüssel erhalten",
		"fireworksApiKey": "Fireworks API-Schlüssel",
		"getFireworksApiKey": "Fireworks API-Schlüssel erhalten",
		"deepSeekApiKey": "DeepSeek API-Schlüssel",
		"getDeepSeekApiKey": "DeepSeek API-Schlüssel erhalten",
		"fireworksApiKey": "Fireworks API-Schlüssel",
		"getFireworksApiKey": "Fireworks API-Schlüssel erhalten",
		"moonshotApiKey": "Moonshot API-Schlüssel",
		"getMoonshotApiKey": "Moonshot API-Schlüssel erhalten",
		"moonshotBaseUrl": "Moonshot-Einstiegspunkt",
		"zaiApiKey": "Z AI API-Schlüssel",
		"getZaiApiKey": "Z AI API-Schlüssel erhalten",
		"zaiEntrypoint": "Z AI Einstiegspunkt",
		"zaiEntrypointDescription": "Bitte wählen Sie den entsprechenden API-Einstiegspunkt basierend auf Ihrem Standort. Wenn Sie sich in China befinden, wählen Sie open.bigmodel.cn. Andernfalls wählen Sie api.z.ai.",
		"geminiApiKey": "Gemini API-Schlüssel",
		"getGroqApiKey": "Groq API-Schlüssel erhalten",
		"groqApiKey": "Groq API-Schlüssel",
		"getSambaNovaApiKey": "SambaNova API-Schlüssel erhalten",
		"sambaNovaApiKey": "SambaNova API-Schlüssel",
		"getHuggingFaceApiKey": "Hugging Face API-Schlüssel erhalten",
		"huggingFaceApiKey": "Hugging Face API-Schlüssel",
		"huggingFaceModelId": "Modell-ID",
		"huggingFaceLoading": "Lädt...",
		"huggingFaceModelsCount": "({{count}} Modelle)",
		"huggingFaceSelectModel": "Modell auswählen...",
		"huggingFaceSearchModels": "Modelle durchsuchen...",
		"huggingFaceNoModelsFound": "Keine Modelle gefunden",
		"huggingFaceProvider": "Anbieter",
		"huggingFaceProviderAuto": "Automatisch",
		"huggingFaceSelectProvider": "Anbieter auswählen...",
		"huggingFaceSearchProviders": "Anbieter durchsuchen...",
		"huggingFaceNoProvidersFound": "Keine Anbieter gefunden",
		"getGeminiApiKey": "Gemini API-Schlüssel erhalten",
		"openAiApiKey": "OpenAI API-Schlüssel",
		"apiKey": "API-Schlüssel",
		"openAiBaseUrl": "Basis-URL",
		"getOpenAiApiKey": "OpenAI API-Schlüssel erhalten",
		"mistralApiKey": "Mistral API-Schlüssel",
		"getMistralApiKey": "Mistral / Codestral API-Schlüssel erhalten",
		"codestralBaseUrl": "Codestral Basis-URL (Optional)",
		"codestralBaseUrlDesc": "Legen Sie eine alternative URL für das Codestral-Modell fest.",
		"xaiApiKey": "xAI API-Schlüssel",
		"getXaiApiKey": "xAI API-Schlüssel erhalten",
		"litellmApiKey": "LiteLLM API-Schlüssel",
		"litellmBaseUrl": "LiteLLM Basis-URL",
		"awsCredentials": "AWS Anmeldedaten",
		"awsProfile": "AWS Profil",
		"awsApiKey": "Amazon Bedrock API-Schlüssel",
		"awsProfileName": "AWS Profilname",
		"awsAccessKey": "AWS Zugangsschlüssel",
		"awsSecretKey": "AWS Geheimschlüssel",
		"awsSessionToken": "AWS Sitzungstoken",
		"awsRegion": "AWS Region",
		"awsCrossRegion": "Regionsübergreifende Inferenz verwenden",
		"awsBedrockVpc": {
			"useCustomVpcEndpoint": "Benutzerdefinierten VPC-Endpunkt verwenden",
			"vpcEndpointUrlPlaceholder": "VPC-Endpunkt-URL eingeben (optional)",
			"examples": "Beispiele:"
		},
		"enablePromptCaching": "Prompt-Caching aktivieren",
		"enablePromptCachingTitle": "Prompt-Caching aktivieren, um die Leistung zu verbessern und Kosten für unterstützte Modelle zu reduzieren.",
		"cacheUsageNote": "Hinweis: Wenn Sie keine Cache-Nutzung sehen, versuchen Sie ein anderes Modell auszuwählen und dann Ihr gewünschtes Modell erneut auszuwählen.",
		"vscodeLmModel": "Sprachmodell",
		"vscodeLmWarning": "Hinweis: Dies ist eine sehr experimentelle Integration und die Anbieterunterstützung variiert. Wenn Sie einen Fehler über ein nicht unterstütztes Modell erhalten, liegt das Problem auf Anbieterseite.",
		"geminiParameters": {
			"urlContext": {
				"title": "URL-Kontext aktivieren",
				"description": "Ermöglicht Gemini, verlinkte Seiten zu lesen, um deren Inhalt zu extrahieren, zu vergleichen und in fundierte Antworten zu synthetisieren."
			},
			"groundingSearch": {
				"title": "Grounding mit Google Suche aktivieren",
				"description": "Verbindet Gemini mit Echtzeit-Webdaten für genaue, aktuelle Antworten mit überprüfbaren Zitaten."
			}
		},
		"googleCloudSetup": {
			"title": "Um Google Cloud Vertex AI zu verwenden, müssen Sie:",
			"step1": "1. Ein Google Cloud-Konto erstellen, die Vertex AI API aktivieren & die gewünschten Claude-Modelle aktivieren.",
			"step2": "2. Die Google Cloud CLI installieren & Standardanmeldeinformationen für die Anwendung konfigurieren.",
			"step3": "3. Oder ein Servicekonto mit Anmeldeinformationen erstellen."
		},
		"googleCloudCredentials": "Google Cloud Anmeldedaten",
		"googleCloudKeyFile": "Google Cloud Schlüsseldateipfad",
		"googleCloudProjectId": "Google Cloud Projekt-ID",
		"googleCloudRegion": "Google Cloud Region",
		"lmStudio": {
			"baseUrl": "Basis-URL (optional)",
			"modelId": "Modell-ID",
			"speculativeDecoding": "Spekulatives Dekodieren aktivieren",
			"draftModelId": "Entwurfsmodell-ID",
			"draftModelDesc": "Das Entwurfsmodell muss aus derselben Modellfamilie stammen, damit das spekulative Dekodieren korrekt funktioniert.",
			"selectDraftModel": "Entwurfsmodell auswählen",
			"noModelsFound": "Keine Entwurfsmodelle gefunden. Bitte stelle sicher, dass LM Studio mit aktiviertem Servermodus läuft.",
			"description": "LM Studio ermöglicht es dir, Modelle lokal auf deinem Computer auszuführen. Eine Anleitung zum Einstieg findest du in ihrem <a>Schnellstart-Guide</a>. Du musst auch die <b>lokale Server</b>-Funktion von LM Studio starten, um es mit dieser Erweiterung zu verwenden. <span>Hinweis:</span> Kilo Code verwendet komplexe Prompts und funktioniert am besten mit Claude-Modellen. Weniger leistungsfähige Modelle funktionieren möglicherweise nicht wie erwartet."
		},
		"ollama": {
			"baseUrl": "Basis-URL (optional)",
			"modelId": "Modell-ID",
			"description": "Ollama ermöglicht es dir, Modelle lokal auf deinem Computer auszuführen. Eine Anleitung zum Einstieg findest du im Schnellstart-Guide.",
			"warning": "Hinweis: Kilo Code verwendet komplexe Prompts und funktioniert am besten mit Claude-Modellen. Weniger leistungsfähige Modelle funktionieren möglicherweise nicht wie erwartet."
		},
		"unboundApiKey": "Unbound API-Schlüssel",
		"getUnboundApiKey": "Unbound API-Schlüssel erhalten",
		"unboundRefreshModelsSuccess": "Modellliste aktualisiert! Sie können jetzt aus den neuesten Modellen auswählen.",
		"unboundInvalidApiKey": "Ungültiger API-Schlüssel. Bitte überprüfen Sie Ihren API-Schlüssel und versuchen Sie es erneut.",
		"humanRelay": {
			"description": "Es ist kein API-Schlüssel erforderlich, aber der Benutzer muss beim Kopieren und Einfügen der Informationen in den Web-Chat-KI helfen.",
			"instructions": "Während der Verwendung wird ein Dialogfeld angezeigt und die aktuelle Nachricht wird automatisch in die Zwischenablage kopiert. Du musst diese in Web-Versionen von KI (wie ChatGPT oder Claude) einfügen, dann die Antwort der KI zurück in das Dialogfeld kopieren und auf die Bestätigungsschaltfläche klicken."
		},
		"openRouter": {
			"providerRouting": {
				"title": "OpenRouter Anbieter-Routing",
				"description": "OpenRouter leitet Anfragen an die besten verfügbaren Anbieter für dein Modell weiter. Standardmäßig werden Anfragen über die Top-Anbieter lastverteilt, um maximale Verfügbarkeit zu gewährleisten. Du kannst jedoch einen bestimmten Anbieter für dieses Modell auswählen.",
				"learnMore": "Mehr über Anbieter-Routing erfahren"
			}
		},
		"cerebras": {
			"apiKey": "Cerebras API-Schlüssel",
			"getApiKey": "Cerebras API-Schlüssel erhalten"
		},
		"customModel": {
			"capabilities": "Konfiguriere die Fähigkeiten und Preise für dein benutzerdefiniertes OpenAI-kompatibles Modell. Sei vorsichtig bei der Angabe der Modellfähigkeiten, da diese beeinflussen können, wie Kilo Code funktioniert.",
			"maxTokens": {
				"label": "Maximale Ausgabe-Tokens",
				"description": "Maximale Anzahl von Tokens, die das Modell in einer Antwort generieren kann. (Geben Sie -1 an, damit der Server die maximalen Tokens festlegt.)"
			},
			"contextWindow": {
				"label": "Kontextfenstergröße",
				"description": "Gesamte Tokens (Eingabe + Ausgabe), die das Modell verarbeiten kann."
			},
			"imageSupport": {
				"label": "Bildunterstützung",
				"description": "Ist dieses Modell in der Lage, Bilder zu verarbeiten und zu verstehen?"
			},
			"computerUse": {
				"label": "Computer-Nutzung",
				"description": "Ist dieses Modell in der Lage, mit einem Browser zu interagieren? (z.B. Claude 3.7 Sonnet)"
			},
			"promptCache": {
				"label": "Prompt-Caching",
				"description": "Ist dieses Modell in der Lage, Prompts zu cachen?"
			},
			"pricing": {
				"input": {
					"label": "Eingabepreis",
					"description": "Kosten pro Million Tokens in der Eingabe/Prompt. Dies beeinflusst die Kosten für das Senden von Kontext und Anweisungen an das Modell."
				},
				"output": {
					"label": "Ausgabepreis",
					"description": "Kosten pro Million Tokens in der Modellantwort. Dies beeinflusst die Kosten für generierte Inhalte und Vervollständigungen."
				},
				"cacheReads": {
					"label": "Cache-Lesepreis",
					"description": "Kosten pro Million Tokens für das Lesen aus dem Cache. Dies ist der Preis, der beim Abrufen einer gecachten Antwort berechnet wird."
				},
				"cacheWrites": {
					"label": "Cache-Schreibpreis",
					"description": "Kosten pro Million Tokens für das Schreiben in den Cache. Dies ist der Preis, der beim ersten Cachen eines Prompts berechnet wird."
				}
			},
			"resetDefaults": "Auf Standardwerte zurücksetzen"
		},
		"rateLimitSeconds": {
			"label": "Ratenbegrenzung",
			"description": "Minimale Zeit zwischen API-Anfragen."
		},
		"consecutiveMistakeLimit": {
			"label": "Fehler- & Wiederholungslimit",
			"description": "Anzahl aufeinanderfolgender Fehler oder wiederholter Aktionen, bevor der Dialog 'Kilo Code hat Probleme' angezeigt wird",
			"unlimitedDescription": "Unbegrenzte Wiederholungen aktiviert (automatisches Fortfahren). Der Dialog wird niemals angezeigt.",
			"warning": "⚠️ Das Setzen auf 0 erlaubt unbegrenzte Wiederholungen, was zu erheblichem API-Verbrauch führen kann"
		},
		"reasoningEffort": {
			"label": "Modell-Denkaufwand",
			"high": "Hoch",
			"medium": "Mittel",
			"low": "Niedrig"
		},
		"setReasoningLevel": "Denkaufwand aktivieren",
		"claudeCode": {
			"pathLabel": "Claude-Code-Pfad",
			"description": "Optionaler Pfad zu Ihrer Claude Code CLI. Standard ist 'claude', wenn nicht festgelegt.",
			"placeholder": "Standard: claude",
			"maxTokensLabel": "Maximale Ausgabe-Tokens",
			"maxTokensDescription": "Maximale Anzahl an Ausgabe-Tokens für Claude Code-Antworten. Standard ist 8000."
		},
		"geminiCli": {
			"description": "Dieser Anbieter verwendet OAuth-Authentifizierung vom Gemini CLI-Tool und benötigt keine API-Schlüssel.",
			"oauthPath": "OAuth-Anmeldedaten-Pfad (optional)",
			"oauthPathDescription": "Pfad zur OAuth-Anmeldedaten-Datei. Leer lassen, um den Standardort zu verwenden (~/.gemini/oauth_creds.json).",
			"instructions": "Falls du dich noch nicht authentifiziert hast, führe bitte",
			"instructionsContinued": "in deinem Terminal zuerst aus.",
			"setupLink": "Gemini CLI Setup-Anweisungen",
			"requirementsTitle": "Wichtige Anforderungen",
			"requirement1": "Zuerst musst du das Gemini CLI-Tool installieren",
			"requirement2": "Dann führe gemini in deinem Terminal aus und stelle sicher, dass du dich mit Google anmeldest",
			"requirement3": "Funktioniert nur mit persönlichen Google-Konten (nicht mit Google Workspace-Konten)",
			"requirement4": "Verwendet keine API-Schlüssel - Authentifizierung wird über OAuth abgewickelt",
			"requirement5": "Erfordert, dass das Gemini CLI-Tool zuerst installiert und authentifiziert wird",
			"freeAccess": "Kostenloser Zugang über OAuth-Authentifizierung"
		}
	},
	"browser": {
		"enable": {
			"label": "Browser-Tool aktivieren",
			"description": "Wenn aktiviert, kann Kilo Code einen Browser verwenden, um mit Websites zu interagieren, wenn Modelle verwendet werden, die Computer-Nutzung unterstützen. <0>Mehr erfahren</0>"
		},
		"viewport": {
			"label": "Viewport-Größe",
			"description": "Wählen Sie die Viewport-Größe für Browser-Interaktionen. Dies beeinflusst, wie Websites angezeigt und mit ihnen interagiert wird.",
			"options": {
				"largeDesktop": "Großer Desktop (1280x800)",
				"smallDesktop": "Kleiner Desktop (900x600)",
				"tablet": "Tablet (768x1024)",
				"mobile": "Mobil (360x640)"
			}
		},
		"screenshotQuality": {
			"label": "Screenshot-Qualität",
			"description": "Passen Sie die WebP-Qualität von Browser-Screenshots an. Höhere Werte bieten klarere Screenshots, erhöhen aber den Token-Verbrauch."
		},
		"remote": {
			"label": "Remote-Browser-Verbindung verwenden",
			"description": "Verbindung zu einem Chrome-Browser herstellen, der mit aktiviertem Remote-Debugging läuft (--remote-debugging-port=9222).",
			"urlPlaceholder": "Benutzerdefinierte URL (z.B. http://localhost:9222)",
			"testButton": "Verbindung testen",
			"testingButton": "Teste...",
			"instructions": "Geben Sie die DevTools-Protokoll-Host-Adresse ein oder lassen Sie das Feld leer, um Chrome lokale Instanzen automatisch zu erkennen. Die Schaltfläche 'Verbindung testen' versucht die benutzerdefinierte URL, wenn angegeben, oder erkennt automatisch, wenn das Feld leer ist."
		}
	},
	"checkpoints": {
		"enable": {
			"label": "Automatische Kontrollpunkte aktivieren",
			"description": "Wenn aktiviert, erstellt Kilo Code automatisch Kontrollpunkte während der Aufgabenausführung, was die Überprüfung von Änderungen oder die Rückkehr zu früheren Zuständen erleichtert. <0>Mehr erfahren</0>"
		}
	},
	"notifications": {
		"sound": {
			"label": "Soundeffekte aktivieren",
			"description": "Wenn aktiviert, spielt Kilo Code Soundeffekte für Benachrichtigungen und Ereignisse ab.",
			"volumeLabel": "Lautstärke"
		},
		"tts": {
			"label": "Text-zu-Sprache aktivieren",
			"description": "Wenn aktiviert, liest Kilo Code seine Antworten mit Text-zu-Sprache laut vor.",
			"speedLabel": "Geschwindigkeit"
		}
	},
	"contextManagement": {
		"description": "Steuern Sie, welche Informationen im KI-Kontextfenster enthalten sind, was den Token-Verbrauch und die Antwortqualität beeinflusst",
		"autoCondenseContextPercent": {
			"label": "Schwellenwert für intelligente Kontextkomprimierung",
			"description": "Wenn das Kontextfenster diesen Schwellenwert erreicht, wird Kilo Code es automatisch komprimieren."
		},
		"condensingApiConfiguration": {
			"label": "API-Konfiguration für Kontextkomprimierung",
			"description": "Wählen Sie, welche API-Konfiguration für Kontextkomprimierungsoperationen verwendet werden soll. Lassen Sie unausgewählt, um die aktuelle aktive Konfiguration zu verwenden.",
			"useCurrentConfig": "Aktuelle Konfiguration verwenden"
		},
		"customCondensingPrompt": {
			"label": "Benutzerdefinierter Kontextkomprimierungs-Prompt",
			"description": "Passen Sie den System-Prompt an, der für die Kontextkomprimierung verwendet wird. Lassen Sie leer, um den Standard-Prompt zu verwenden.",
			"placeholder": "Geben Sie hier Ihren benutzerdefinierten Komprimierungs-Prompt ein...\n\nSie können die gleiche Struktur wie der Standard-Prompt verwenden:\n- Vorherige Konversation\n- Aktuelle Arbeit\n- Wichtige technische Konzepte\n- Relevante Dateien und Code\n- Problemlösung\n- Ausstehende Aufgaben und nächste Schritte",
			"reset": "Auf Standard zurücksetzen",
			"hint": "Leer = Standard-Prompt verwenden"
		},
		"autoCondenseContext": {
			"name": "Intelligente Kontextkomprimierung automatisch auslösen",
			"description": "Wenn aktiviert, wird Kilo Code automatisch den Kontext komprimieren, wenn der Schwellenwert erreicht wird. Wenn deaktiviert, können Sie die Kontextkomprimierung weiterhin manuell auslösen."
		},
		"openTabs": {
			"label": "Geöffnete Tabs Kontextlimit",
			"description": "Maximale Anzahl von geöffneten VSCode-Tabs, die im Kontext enthalten sein sollen. Höhere Werte bieten mehr Kontext, erhöhen aber den Token-Verbrauch."
		},
		"workspaceFiles": {
			"label": "Workspace-Dateien Kontextlimit",
			"description": "Maximale Anzahl von Dateien, die in den Details des aktuellen Arbeitsverzeichnisses enthalten sein sollen. Höhere Werte bieten mehr Kontext, erhöhen aber den Token-Verbrauch."
		},
		"rooignore": {
			"label": ".kilocodeignore-Dateien in Listen und Suchen anzeigen",
			"description": "Wenn aktiviert, werden Dateien, die mit Mustern in .kilocodeignore übereinstimmen, in Listen mit einem Schlosssymbol angezeigt. Wenn deaktiviert, werden diese Dateien vollständig aus Dateilisten und Suchen ausgeblendet."
		},
		"maxConcurrentFileReads": {
			"label": "Concurrent file reads limit",
			"description": "Maximum number of files the 'read_file' tool can process concurrently. Higher values may speed up reading multiple small files but increase memory usage."
		},
		"maxReadFile": {
			"label": "Schwellenwert für automatische Dateilesekürzung",
			"description": "Kilo Code liest diese Anzahl von Zeilen, wenn das Modell keine Start-/Endwerte angibt. Wenn diese Zahl kleiner als die Gesamtzahl der Zeilen ist, erstellt Kilo Code einen Zeilennummernindex der Codedefinitionen. Spezialfälle: -1 weist Kilo Code an, die gesamte Datei zu lesen (ohne Indexierung), und 0 weist an, keine Zeilen zu lesen und nur Zeilenindizes für minimalen Kontext bereitzustellen. Niedrigere Werte minimieren die anfängliche Kontextnutzung und ermöglichen präzise nachfolgende Zeilenbereich-Lesungen. Explizite Start-/End-Anfragen sind von dieser Einstellung nicht begrenzt.",
			"lines": "Zeilen",
			"always_full_read": "Immer die gesamte Datei lesen"
		},
		"diagnostics": {
			"includeMessages": {
				"label": "Diagnosen automatisch in den Kontext aufnehmen",
				"description": "Wenn aktiviert, werden Diagnosenachrichten (Fehler) aus bearbeiteten Dateien automatisch in den Kontext aufgenommen. Sie können jederzeit alle Workspace-Diagnosen manuell mit @problems einbeziehen."
			},
			"maxMessages": {
				"label": "Maximale Anzahl von Diagnosenachrichten",
				"description": "Maximale Anzahl von Diagnosenachrichten, die pro Datei eingeschlossen werden. Dieses Limit gilt sowohl für die automatische Einbeziehung (wenn das Kontrollkästchen aktiviert ist) als auch für manuelle @problems-Erwähnungen. Höhere Werte bieten mehr Kontext, erhöhen aber den Token-Verbrauch.",
				"resetTooltip": "Auf Standardwert zurücksetzen (50)",
				"unlimitedLabel": "Unbegrenzt"
			},
			"delayAfterWrite": {
				"label": "Verzögerung nach Schreibvorgängen, damit Diagnosen potenzielle Probleme erkennen können",
				"description": "Wartezeit nach Dateischreibvorgängen vor dem Fortfahren, damit Diagnosetools Änderungen verarbeiten und Probleme erkennen können."
			}
		},
		"condensingThreshold": {
			"label": "Schwellenwert für Kontextkomprimierung",
			"selectProfile": "Profil für Schwellenwert konfigurieren",
			"defaultProfile": "Globaler Standard (alle Profile)",
			"defaultDescription": "Wenn der Kontext diesen Prozentsatz erreicht, wird er automatisch für alle Profile komprimiert, es sei denn, sie haben benutzerdefinierte Einstellungen",
			"profileDescription": "Benutzerdefinierter Schwellenwert nur für dieses Profil (überschreibt globalen Standard)",
			"inheritDescription": "Dieses Profil erbt den globalen Standard-Schwellenwert ({{threshold}}%)",
			"usesGlobal": "(verwendet global {{threshold}}%)"
		},
		"maxImageFileSize": {
			"label": "Maximale Bilddateigröße",
			"mb": "MB",
			"description": "Maximale Größe (in MB) für Bilddateien, die vom read file Tool verarbeitet werden können."
		},
		"maxTotalImageSize": {
			"label": "Maximale Gesamtbildgröße",
			"mb": "MB",
			"description": "Maximales kumulatives Größenlimit (in MB) für alle Bilder, die in einer einzelnen read_file-Operation verarbeitet werden. Beim Lesen mehrerer Bilder wird die Größe jedes Bildes zur Gesamtsumme addiert. Wenn das Einbeziehen eines weiteren Bildes dieses Limit überschreiten würde, wird es übersprungen."
		}
	},
	"terminal": {
		"basic": {
			"label": "Terminal-Einstellungen: Grundlegend",
			"description": "Grundlegende Terminal-Einstellungen"
		},
		"advanced": {
			"label": "Terminal-Einstellungen: Erweitert",
			"description": "Die folgenden Optionen erfordern möglicherweise einen Terminal-Neustart, um die Einstellung zu übernehmen."
		},
		"outputLineLimit": {
			"label": "Terminal-Ausgabelimit",
			"description": "Maximale Anzahl von Zeilen, die in der Terminal-Ausgabe bei der Ausführung von Befehlen enthalten sein sollen. Bei Überschreitung werden Zeilen aus der Mitte entfernt, wodurch Token gespart werden. <0>Mehr erfahren</0>"
		},
		"outputCharacterLimit": {
			"label": "Terminal-Zeichenlimit",
			"description": "Maximale Anzahl von Zeichen, die in die Terminalausgabe bei der Ausführung von Befehlen aufgenommen werden sollen. Dieses Limit hat Vorrang vor dem Zeilenlimit, um Speicherprobleme durch extrem lange Zeilen zu vermeiden. Bei Überschreitung wird die Ausgabe abgeschnitten. <0>Mehr erfahren</0>"
		},
		"shellIntegrationTimeout": {
			"label": "Terminal-Shell-Integrationszeit-Limit",
			"description": "Maximale Wartezeit für die Shell-Integration, bevor Befehle ausgeführt werden. Für Benutzer mit langen Shell-Startzeiten musst du diesen Wert möglicherweise erhöhen, wenn du Fehler vom Typ \"Shell Integration Unavailable\" im Terminal siehst. <0>Mehr erfahren</0>"
		},
		"shellIntegrationDisabled": {
			"label": "Terminal-Shell-Integration deaktivieren",
			"description": "Aktiviere dies, wenn Terminalbefehle nicht korrekt funktionieren oder du Fehler wie 'Shell Integration Unavailable' siehst. Dies verwendet eine einfachere Methode zur Ausführung von Befehlen und umgeht einige erweiterte Terminalfunktionen. <0>Mehr erfahren</0>"
		},
		"commandDelay": {
			"label": "Terminal-Befehlsverzögerung",
			"description": "Verzögerung in Millisekunden, die nach der Befehlsausführung hinzugefügt wird. Die Standardeinstellung von 0 deaktiviert die Verzögerung vollständig. Dies kann dazu beitragen, dass die Befehlsausgabe in Terminals mit Timing-Problemen vollständig erfasst wird. In den meisten Terminals wird dies durch Setzen von `PROMPT_COMMAND='sleep N'` und Powershell fügt `start-sleep` am Ende jedes Befehls hinzu. Ursprünglich war dies eine Lösung für VSCode-Bug#237208 und ist möglicherweise nicht mehr erforderlich. <0>Mehr erfahren</0>"
		},
		"compressProgressBar": {
			"label": "Fortschrittsbalken-Ausgabe komprimieren",
			"description": "Wenn aktiviert, verarbeitet diese Option Terminal-Ausgaben mit Wagenrücklaufzeichen (\\r), um zu simulieren, wie ein echtes Terminal Inhalte anzeigen würde. Dies entfernt Zwischenzustände von Fortschrittsbalken und behält nur den Endzustand bei, wodurch Kontextraum für relevantere Informationen gespart wird. <0>Mehr erfahren</0>"
		},
		"powershellCounter": {
			"label": "PowerShell-Zähler-Workaround aktivieren",
			"description": "Wenn aktiviert, fügt einen Zähler zu PowerShell-Befehlen hinzu, um die korrekte Befehlsausführung sicherzustellen. Dies hilft bei PowerShell-Terminals, die Probleme mit der Ausgabeerfassung haben könnten. <0>Mehr erfahren</0>"
		},
		"zshClearEolMark": {
			"label": "ZSH-Zeilenende-Markierung löschen",
			"description": "Wenn aktiviert, wird die ZSH-Zeilenende-Markierung durch Setzen von PROMPT_EOL_MARK='' gelöscht. Dies verhindert Probleme bei der Interpretation der Befehlsausgabe, wenn diese mit Sonderzeichen wie '%' endet. <0>Mehr erfahren</0>"
		},
		"zshOhMy": {
			"label": "Oh My Zsh-Integration aktivieren",
			"description": "Wenn aktiviert, wird ITERM_SHELL_INTEGRATION_INSTALLED=Yes gesetzt, um die Shell-Integrationsfunktionen von Oh My Zsh zu aktivieren. Das Anwenden dieser Einstellung erfordert möglicherweise einen Neustart der IDE. <0>Mehr erfahren</0>"
		},
		"zshP10k": {
			"label": "Powerlevel10k-Integration aktivieren",
			"description": "Wenn aktiviert, wird POWERLEVEL9K_INSTANT_PROMPT=quiet gesetzt, um die Powerlevel10k-Integration zu aktivieren. Dies kann die Leistung verbessern, indem der Prompt sofort angezeigt wird. <0>Mehr erfahren</0>"
		},
		"zdotdir": {
			"label": "ZDOTDIR Handhabung aktivieren",
			"description": "Wenn aktiviert, wird ein temporäres Verzeichnis für ZDOTDIR erstellt, um die Zsh-Shell-Integration ordnungsgemäß zu handhaben. Dies stellt sicher, dass die VSCode-Shell-Integration mit Zsh korrekt funktioniert, während deine Zsh-Konfiguration erhalten bleibt. <0>Mehr erfahren</0>"
		},
		"inheritEnv": {
			"label": "Umgebungsvariablen erben",
			"description": "Wenn aktiviert, erbt das Terminal Umgebungsvariablen aus dem übergeordneten Prozess von VSCode, wie z.B. benutzerdefinierte Shell-Integrationseinstellungen. Dies schaltet direkt die globale VSCode-Einstellung `terminal.integrated.inheritEnv` um. <0>Mehr erfahren</0>"
		}
	},
	"advancedSettings": {
		"title": "Erweiterte Einstellungen"
	},
	"advanced": {
		"diff": {
			"label": "Bearbeitung durch Diffs aktivieren",
			"description": "Wenn aktiviert, kann Kilo Code Dateien schneller bearbeiten und lehnt automatisch abgeschnittene vollständige Dateischreibvorgänge ab. Funktioniert am besten mit dem neuesten Claude 3.7 Sonnet-Modell.",
			"strategy": {
				"label": "Diff-Strategie",
				"options": {
					"standard": "Standard (Einzelblock)",
					"multiBlock": "Experimentell: Mehrblock-Diff",
					"unified": "Experimentell: Einheitliches Diff"
				},
				"descriptions": {
					"standard": "Die Standard-Diff-Strategie wendet Änderungen jeweils auf einen einzelnen Codeblock an.",
					"unified": "Die einheitliche Diff-Strategie wendet mehrere Ansätze zur Anwendung von Diffs an und wählt den besten Ansatz.",
					"multiBlock": "Die Mehrblock-Diff-Strategie ermöglicht das Aktualisieren mehrerer Codeblöcke in einer Datei in einer Anfrage."
				}
			},
			"matchPrecision": {
				"label": "Übereinstimmungspräzision",
				"description": "Dieser Schieberegler steuert, wie genau Codeabschnitte bei der Anwendung von Diffs übereinstimmen müssen. Niedrigere Werte ermöglichen eine flexiblere Übereinstimmung, erhöhen aber das Risiko falscher Ersetzungen. Verwenden Sie Werte unter 100 % mit äußerster Vorsicht."
			}
		},
		"todoList": {
			"label": "Todo-Listen-Tool aktivieren",
			"description": "Wenn aktiviert, kann Kilo Code Todo-Listen erstellen und verwalten, um den Aufgabenfortschritt zu verfolgen. Dies hilft, komplexe Aufgaben in überschaubare Schritte zu organisieren."
		}
	},
	"experimental": {
		"DIFF_STRATEGY_UNIFIED": {
			"name": "Experimentelle einheitliche Diff-Strategie verwenden",
			"description": "Aktiviere die experimentelle einheitliche Diff-Strategie. Diese Strategie könnte die Anzahl der durch Modellfehler verursachten Wiederholungsversuche reduzieren, kann aber zu unerwartetem Verhalten oder falschen Bearbeitungen führen. Aktiviere sie nur, wenn du die Risiken verstehst und bereit bist, alle Änderungen sorgfältig zu überprüfen."
		},
		"SEARCH_AND_REPLACE": {
			"name": "Experimentelles Such- und Ersetzungswerkzeug verwenden",
			"description": "Aktiviere das experimentelle Such- und Ersetzungswerkzeug, mit dem Kilo Code mehrere Instanzen eines Suchbegriffs in einer Anfrage ersetzen kann."
		},
		"INSERT_BLOCK": {
			"name": "Experimentelles Inhalts-Einfügewerkzeug verwenden",
			"description": "Aktiviere das experimentelle Inhalts-Einfügewerkzeug, mit dem Kilo Code Inhalte an bestimmten Zeilennummern einfügen kann, ohne einen Diff erstellen zu müssen."
		},
		"POWER_STEERING": {
			"name": "Experimentellen \"Power Steering\"-Modus verwenden",
			"description": "Wenn aktiviert, erinnert Kilo Code das Modell häufiger an die Details seiner aktuellen Modusdefinition. Dies führt zu einer stärkeren Einhaltung von Rollendefinitionen und benutzerdefinierten Anweisungen, verbraucht aber mehr Token pro Nachricht."
		},
		"CONCURRENT_FILE_READS": {
			"name": "Gleichzeitiges Lesen von Dateien aktivieren",
			"description": "Wenn aktiviert, kann Kilo Code mehrere Dateien in einer einzigen Anfrage lesen. Wenn deaktiviert, muss Kilo Code Dateien einzeln lesen. Das Deaktivieren kann hilfreich sein, wenn mit weniger fähigen Modellen gearbeitet wird oder wenn du mehr Kontrolle über den Dateizugriff haben möchtest."
		},
		"MULTI_SEARCH_AND_REPLACE": {
			"name": "Experimentelles Multi-Block-Diff-Tool verwenden",
			"description": "Wenn aktiviert, wird Kilo Code das Multi-Block-Diff-Tool verwenden. Dies wird versuchen, mehrere Codeblöcke in der Datei in einer Anfrage zu aktualisieren."
		},
		"MARKETPLACE": {
			"name": "Marktplatz aktivieren",
			"description": "Wenn aktiviert, können Sie MCPs und benutzerdefinierte Modi aus dem Marketplace installieren."
		},
		"MULTI_FILE_APPLY_DIFF": {
			"name": "Gleichzeitige Dateibearbeitungen aktivieren",
			"description": "Wenn aktiviert, kann Kilo Code mehrere Dateien in einer einzigen Anfrage bearbeiten. Wenn deaktiviert, muss Kilo Code Dateien einzeln bearbeiten. Das Deaktivieren kann hilfreich sein, wenn mit weniger fähigen Modellen gearbeitet wird oder wenn du mehr Kontrolle über Dateiänderungen haben möchtest."
		},
		"MORPH_FAST_APPLY": {
			"name": "Morph Fast Apply aktivieren",
			"description": "Wenn aktiviert, kann Kilo Code Dateien mit Morph Fast Apply bearbeiten.",
			"apiKey": "Morph API-Schlüssel (optional)",
			"placeholder": "Gib deinen Morph API-Schlüssel ein (optional)",
			"warning": "Wenn du keinen Morph API-Schlüssel konfigurierst, kannst du Fast Apply trotzdem mit Kilo Code oder OpenRouter verwenden. Dein Konto wird für die Modellnutzung belastet, dies wird derzeit nicht in der Erweiterungs-UI angezeigt."
		},
		"INLINE_ASSIST": {
			"name": "Inline-Unterstützung",
			"description": "Aktivieren Sie Inline-Assist-Funktionen für schnelle Code-Vorschläge und -Verbesserungen direkt in Ihrem Editor. Beinhaltet Quick Inline Task (Cmd+I) für gezielte Änderungen und Auto Inline Task für kontextbezogene Verbesserungen."
		},
		"PREVENT_FOCUS_DISRUPTION": {
			"name": "Hintergrundbearbeitung",
<<<<<<< HEAD
			"description": "Verhindert Editor-Fokus-Störungen wenn aktiviert. Dateibearbeitungen erfolgen im Hintergrund ohne Öffnung von Diff-Ansichten oder Fokus-Diebstahl. Du kannst ungestört weiterarbeiten, während Kilo Code Änderungen vornimmt. Dateien können ohne Fokus geöffnet werden, um Diagnosen zu erfassen oder vollständig geschlossen bleiben."
=======
			"description": "Verhindert Editor-Fokus-Störungen wenn aktiviert. Dateibearbeitungen erfolgen im Hintergrund ohne Öffnung von Diff-Ansichten oder Fokus-Diebstahl. Du kannst ungestört weiterarbeiten, während Roo Änderungen vornimmt. Dateien können ohne Fokus geöffnet werden, um Diagnosen zu erfassen oder vollständig geschlossen bleiben."
		},
		"ASSISTANT_MESSAGE_PARSER": {
			"name": "Neuen Nachrichtenparser verwenden",
			"description": "Aktiviere den experimentellen Streaming-Nachrichtenparser, der lange Antworten durch effizientere Verarbeitung spürbar schneller macht."
>>>>>>> c45896ab
		}
	},
	"promptCaching": {
		"label": "Prompt-Caching deaktivieren",
		"description": "Wenn aktiviert, wird Kilo Code für dieses Modell kein Prompt-Caching verwenden."
	},
	"temperature": {
		"useCustom": "Benutzerdefinierte Temperatur verwenden",
		"description": "Steuert die Zufälligkeit der Modellantworten.",
		"rangeDescription": "Höhere Werte machen die Ausgabe zufälliger, niedrigere Werte machen sie deterministischer."
	},
	"modelInfo": {
		"supportsImages": "Unterstützt Bilder",
		"noImages": "Unterstützt keine Bilder",
		"supportsComputerUse": "Unterstützt Computernutzung",
		"noComputerUse": "Unterstützt keine Computernutzung",
		"supportsPromptCache": "Unterstützt Prompt-Cache",
		"noPromptCache": "Unterstützt keinen Prompt-Cache",
		"maxOutput": "Maximale Ausgabe",
		"inputPrice": "Eingabepreis",
		"outputPrice": "Ausgabepreis",
		"cacheReadsPrice": "Cache-Lesepreis",
		"cacheWritesPrice": "Cache-Schreibpreis",
		"enableStreaming": "Streaming aktivieren",
		"enableR1Format": "R1-Modellparameter aktivieren",
		"enableR1FormatTips": "Muss bei Verwendung von R1-Modellen wie QWQ aktiviert werden, um 400er-Fehler zu vermeiden",
		"useAzure": "Azure verwenden",
		"azureApiVersion": "Azure API-Version festlegen",
		"gemini": {
			"freeRequests": "* Kostenlos bis zu {{count}} Anfragen pro Minute. Danach hängt die Abrechnung von der Prompt-Größe ab.",
			"pricingDetails": "Weitere Informationen finden Sie unter Preisdetails.",
			"billingEstimate": "* Die Abrechnung ist eine Schätzung - die genauen Kosten hängen von der Prompt-Größe ab."
		}
	},
	"modelPicker": {
		"automaticFetch": "Die Erweiterung ruft automatisch die neueste Liste der auf <serviceLink>{{serviceName}}</serviceLink> verfügbaren Modelle ab. Wenn du dir nicht sicher bist, welches Modell du wählen sollst, funktioniert Kilo Code am besten mit <defaultModelLink>{{defaultModelId}}</defaultModelLink>.",
		"label": "Modell",
		"searchPlaceholder": "Suchen",
		"noMatchFound": "Keine Übereinstimmung gefunden",
		"useCustomModel": "Benutzerdefiniert verwenden: {{modelId}}"
	},
	"footer": {
		"feedback": "Wenn du Fragen oder Feedback hast, kannst du gerne ein Issue auf <githubLink>github.com/Kilo-Org/kilocode</githubLink> öffnen oder <redditLink>reddit.com/r/kilocode</redditLink> oder <discordLink>kilocode.ai/discord</discordLink> beitreten",
		"support": "Für finanzielle Fragen wenden Sie sich bitte an den Kundensupport unter <supportLink>https://kilocode.ai/support</supportLink>",
		"telemetry": {
			"label": "Fehler- und Nutzungsberichte zulassen",
			"description": "Hilf dabei, Kilo Code zu verbessern, indem du Nutzungsdaten und Fehlerberichte sendest. Es werden niemals Code, Prompts oder persönliche Informationen gesendet. Weitere Details findest du in unserer Datenschutzrichtlinie."
		},
		"settings": {
			"import": "Importieren",
			"export": "Exportieren",
			"reset": "Zurücksetzen"
		}
	},
	"thinkingBudget": {
		"maxTokens": "Max Tokens",
		"maxThinkingTokens": "Max Thinking Tokens"
	},
	"validation": {
		"apiKey": "Du musst einen gültigen API-Schlüssel angeben.",
		"awsRegion": "Du musst eine Region für die Verwendung mit Amazon Bedrock auswählen.",
		"googleCloud": "Du musst eine gültige Google Cloud Projekt-ID und Region angeben.",
		"modelId": "Du musst eine gültige Modell-ID angeben.",
		"modelSelector": "Du musst einen gültigen Modellselektor angeben.",
		"openAi": "Du musst eine gültige Basis-URL, einen API-Schlüssel und eine Modell-ID angeben.",
		"arn": {
			"invalidFormat": "Ungültiges ARN-Format. Bitte überprüfe die Formatanforderungen.",
			"regionMismatch": "Warnung: Die Region in deiner ARN ({{arnRegion}}) stimmt nicht mit deiner ausgewählten Region ({{region}}) überein. Dies kann zu Zugriffsproblemen führen. Der Anbieter wird die Region aus der ARN verwenden."
		},
		"modelAvailability": "Die von dir angegebene Modell-ID ({{modelId}}) ist nicht verfügbar. Bitte wähle ein anderes Modell.",
		"providerNotAllowed": "Anbieter '{{provider}}' ist von deiner Organisation nicht erlaubt",
		"modelNotAllowed": "Modell '{{model}}' ist für Anbieter '{{provider}}' von deiner Organisation nicht erlaubt",
		"profileInvalid": "Dieses Profil enthält einen Anbieter oder ein Modell, das von deiner Organisation nicht erlaubt ist"
	},
	"placeholders": {
		"apiKey": "API-Schlüssel eingeben...",
		"profileName": "Profilnamen eingeben",
		"accessKey": "Zugriffsschlüssel eingeben...",
		"secretKey": "Geheimschlüssel eingeben...",
		"sessionToken": "Sitzungstoken eingeben...",
		"credentialsJson": "Anmeldeinformationen JSON eingeben...",
		"keyFilePath": "Schlüsseldateipfad eingeben...",
		"projectId": "Projekt-ID eingeben...",
		"customArn": "ARN eingeben (z.B. arn:aws:bedrock:us-east-1:123456789012:foundation-model/my-model)",
		"baseUrl": "Basis-URL eingeben...",
		"modelId": {
			"lmStudio": "z.B. meta-llama-3.1-8b-instruct",
			"lmStudioDraft": "z.B. lmstudio-community/llama-3.2-1b-instruct",
			"ollama": "z.B. llama3.1"
		},
		"numbers": {
			"maxTokens": "z.B. 4096",
			"contextWindow": "z.B. 128000",
			"inputPrice": "z.B. 0.0001",
			"outputPrice": "z.B. 0.0002",
			"cacheWritePrice": "z.B. 0.00005"
		}
	},
	"defaults": {
		"ollamaUrl": "Standard: http://localhost:11434",
		"lmStudioUrl": "Standard: http://localhost:1234",
		"geminiUrl": "Standard: https://generativelanguage.googleapis.com"
	},
	"labels": {
		"customArn": "Benutzerdefinierte ARN",
		"useCustomArn": "Benutzerdefinierte ARN verwenden..."
	},
	"display": {
		"taskTimeline": {
			"label": "Aufgabenzeitplan anzeigen",
			"description": "Zeigt eine visuelle Zeitleiste der Aufgabennachrichten an, farblich nach Typ gekennzeichnet, sodass Sie den Fortschritt der Aufgabe schnell überblicken und zu bestimmten Punkten in der Aufgabenhistorie zurückspringen können."
		}
	},
	"includeMaxOutputTokens": "Maximale Ausgabe-Tokens einbeziehen",
	"includeMaxOutputTokensDescription": "Senden Sie den Parameter für maximale Ausgabe-Tokens in API-Anfragen. Einige Anbieter unterstützen dies möglicherweise nicht.",
	"limitMaxTokensDescription": "Begrenze die maximale Anzahl von Tokens in der Antwort",
	"maxOutputTokensLabel": "Maximale Ausgabe-Tokens",
	"maxTokensGenerateDescription": "Maximale Tokens, die in der Antwort generiert werden"
}<|MERGE_RESOLUTION|>--- conflicted
+++ resolved
@@ -127,12 +127,8 @@
 		"resetToDefault": "Auf Standard zurücksetzen"
 	},
 	"autoApprove": {
-<<<<<<< HEAD
 		"description": "Erlaubt Kilo Code, Operationen automatisch ohne Genehmigung durchzuführen. Aktiviere diese Einstellungen nur, wenn du der KI vollständig vertraust und die damit verbundenen Sicherheitsrisiken verstehst.",
-=======
-		"description": "Erlaubt Roo, Operationen automatisch ohne Genehmigung durchzuführen. Aktiviere diese Einstellungen nur, wenn du der KI vollständig vertraust und die damit verbundenen Sicherheitsrisiken verstehst.",
 		"enabled": "Auto-Genehmigung aktiviert",
->>>>>>> c45896ab
 		"toggleAriaLabel": "Automatische Genehmigung umschalten",
 		"disabledAriaLabel": "Automatische Genehmigung deaktiviert - zuerst Optionen auswählen",
 		"readOnly": {
@@ -244,8 +240,6 @@
 		"getOpenRouterApiKey": "OpenRouter API-Schlüssel erhalten",
 		"doubaoApiKey": "Doubao API-Schlüssel",
 		"getDoubaoApiKey": "Doubao API-Schlüssel erhalten",
-		"zaiApiKey": "Z.AI API-Schlüssel",
-		"getZaiApiKey": "Z.AI API-Schlüssel erhalten",
 		"bigModelApiKey": "BigModel API-Schlüssel",
 		"getBigModelApiKey": "BigModel API-Schlüssel erhalten",
 		"apiKeyStorageNotice": "API-Schlüssel werden sicher im VSCode Secret Storage gespeichert",
@@ -280,8 +274,6 @@
 		"getFireworksApiKey": "Fireworks API-Schlüssel erhalten",
 		"deepSeekApiKey": "DeepSeek API-Schlüssel",
 		"getDeepSeekApiKey": "DeepSeek API-Schlüssel erhalten",
-		"fireworksApiKey": "Fireworks API-Schlüssel",
-		"getFireworksApiKey": "Fireworks API-Schlüssel erhalten",
 		"moonshotApiKey": "Moonshot API-Schlüssel",
 		"getMoonshotApiKey": "Moonshot API-Schlüssel erhalten",
 		"moonshotBaseUrl": "Moonshot-Einstiegspunkt",
@@ -390,10 +382,6 @@
 				"learnMore": "Mehr über Anbieter-Routing erfahren"
 			}
 		},
-		"cerebras": {
-			"apiKey": "Cerebras API-Schlüssel",
-			"getApiKey": "Cerebras API-Schlüssel erhalten"
-		},
 		"customModel": {
 			"capabilities": "Konfiguriere die Fähigkeiten und Preise für dein benutzerdefiniertes OpenAI-kompatibles Modell. Sei vorsichtig bei der Angabe der Modellfähigkeiten, da diese beeinflussen können, wie Kilo Code funktioniert.",
 			"maxTokens": {
@@ -736,15 +724,11 @@
 		},
 		"PREVENT_FOCUS_DISRUPTION": {
 			"name": "Hintergrundbearbeitung",
-<<<<<<< HEAD
 			"description": "Verhindert Editor-Fokus-Störungen wenn aktiviert. Dateibearbeitungen erfolgen im Hintergrund ohne Öffnung von Diff-Ansichten oder Fokus-Diebstahl. Du kannst ungestört weiterarbeiten, während Kilo Code Änderungen vornimmt. Dateien können ohne Fokus geöffnet werden, um Diagnosen zu erfassen oder vollständig geschlossen bleiben."
-=======
-			"description": "Verhindert Editor-Fokus-Störungen wenn aktiviert. Dateibearbeitungen erfolgen im Hintergrund ohne Öffnung von Diff-Ansichten oder Fokus-Diebstahl. Du kannst ungestört weiterarbeiten, während Roo Änderungen vornimmt. Dateien können ohne Fokus geöffnet werden, um Diagnosen zu erfassen oder vollständig geschlossen bleiben."
 		},
 		"ASSISTANT_MESSAGE_PARSER": {
 			"name": "Neuen Nachrichtenparser verwenden",
 			"description": "Aktiviere den experimentellen Streaming-Nachrichtenparser, der lange Antworten durch effizientere Verarbeitung spürbar schneller macht."
->>>>>>> c45896ab
 		}
 	},
 	"promptCaching": {
