--- conflicted
+++ resolved
@@ -145,8 +145,8 @@
 		"wantsToFetch": "Kilo Code möchte detaillierte Anweisungen abrufen, um bei der aktuellen Aufgabe zu helfen"
 	},
 	"fileOperations": {
-<<<<<<< HEAD
 		"wantsToRead": "Kilo Code möchte diese Datei lesen:",
+		"wantsToReadAndXMore": "Kilo Code möchte diese Datei und {{count}} weitere lesen:",
 		"wantsToReadOutsideWorkspace": "Kilo Code möchte diese Datei außerhalb des Arbeitsbereichs lesen:",
 		"didRead": "Kilo Code hat diese Datei gelesen:",
 		"wantsToEdit": "Kilo Code möchte diese Datei bearbeiten:",
@@ -156,22 +156,8 @@
 		"didSearchReplace": "Kilo Code hat Suchen und Ersetzen in dieser Datei durchgeführt:",
 		"wantsToInsert": "Kilo Code möchte Inhalte in diese Datei einfügen:",
 		"wantsToInsertWithLineNumber": "Kilo Code möchte Inhalte in diese Datei in Zeile {{lineNumber}} einfügen:",
-		"wantsToInsertAtEnd": "Kilo Code möchte Inhalte am Ende dieser Datei anhängen:"
-=======
-		"wantsToRead": "Roo möchte diese Datei lesen:",
-		"wantsToReadAndXMore": "Roo möchte diese Datei und {{count}} weitere lesen:",
-		"wantsToReadOutsideWorkspace": "Roo möchte diese Datei außerhalb des Arbeitsbereichs lesen:",
-		"didRead": "Roo hat diese Datei gelesen:",
-		"wantsToEdit": "Roo möchte diese Datei bearbeiten:",
-		"wantsToEditOutsideWorkspace": "Roo möchte diese Datei außerhalb des Arbeitsbereichs bearbeiten:",
-		"wantsToCreate": "Roo möchte eine neue Datei erstellen:",
-		"wantsToSearchReplace": "Roo möchte in dieser Datei suchen und ersetzen:",
-		"didSearchReplace": "Roo hat Suchen und Ersetzen in dieser Datei durchgeführt:",
-		"wantsToInsert": "Roo möchte Inhalte in diese Datei einfügen:",
-		"wantsToInsertWithLineNumber": "Roo möchte Inhalte in diese Datei in Zeile {{lineNumber}} einfügen:",
-		"wantsToInsertAtEnd": "Roo möchte Inhalte am Ende dieser Datei anhängen:",
-		"wantsToReadMultiple": "Roo möchte mehrere Dateien lesen:"
->>>>>>> 69f72002
+		"wantsToInsertAtEnd": "Kilo Code möchte Inhalte am Ende dieser Datei anhängen:",
+		"wantsToReadMultiple": "Kilo Code möchte mehrere Dateien lesen:"
 	},
 	"directoryOperations": {
 		"wantsToViewTopLevel": "Kilo Code möchte die Dateien auf oberster Ebene in diesem Verzeichnis anzeigen:",
