--- conflicted
+++ resolved
@@ -1,10 +1,6 @@
 {
-<<<<<<< HEAD
-	"greeting": "Hola, sóc en Kilo Code!",
-=======
-	"greeting": "Hola, sóc Roo!",
-	"introduction": "<strong>Roo Code és el principal agent de codificació autònom.</strong> Prepara't per arquitectar, codificar, depurar i augmentar la teva productivitat com mai abans. Per continuar, Roo Code necessita una clau API.",
->>>>>>> 7f026f5c
+	"greeting": "Hola, sóc Kilo Code!",
+	"introduction": "<strong>Kilo Code és el principal agent de codificació autònom.</strong> Prepara't per arquitectar, codificar, depurar i augmentar la teva productivitat com mai abans. Per continuar, Kilo Code necessita una clau API.",
 	"notice": "Per començar, aquesta extensió necessita un proveïdor d'API.",
 	"start": "Som-hi!",
 	"chooseProvider": "Tria un proveïdor d'API per començar:",
