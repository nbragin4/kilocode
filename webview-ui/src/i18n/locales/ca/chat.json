{
	"greeting": "Què pot fer Kilo Code per tu?",
	"task": {
		"title": "Tasca",
		"seeMore": "Veure més",
		"seeLess": "Veure menys",
		"tokens": "Tokens:",
		"cache": "Caché:",
		"apiCost": "Cost d'API:",
		"contextWindow": "Finestra de context:",
		"closeAndStart": "Tancar tasca i iniciar-ne una de nova",
		"export": "Exportar historial de tasques",
		"delete": "Eliminar tasca (Shift + Clic per ometre confirmació)",
		"condenseContext": "Condensar context de forma intel·ligent"
	},
	"history": {
		"title": "Historial"
	},
	"unpin": "Desfixar",
	"pin": "Fixar",
	"tokenProgress": {
		"availableSpace": "Espai disponible: {{amount}} tokens",
		"tokensUsed": "Tokens utilitzats: {{used}} de {{total}}",
		"reservedForResponse": "Reservat per a resposta del model: {{amount}} tokens"
	},
	"retry": {
		"title": "Tornar a intentar",
		"tooltip": "Torna a provar l'operació"
	},
	"startNewTask": {
		"title": "Començar una nova tasca",
		"tooltip": "Comença una nova tasca"
	},
	"reportBug": {
		"title": "Informa d'un error"
	},
	"proceedAnyways": {
		"title": "Continuar de totes maneres",
		"tooltip": "Continua mentre s'executa l'ordre"
	},
	"save": {
		"title": "Desar",
		"tooltip": "Desa els canvis del fitxer"
	},
	"reject": {
		"title": "Rebutjar",
		"tooltip": "Rebutja aquesta acció"
	},
	"completeSubtaskAndReturn": "Completar la subtasca i tornar",
	"approve": {
		"title": "Aprovar",
		"tooltip": "Aprova aquesta acció"
	},
	"runCommand": {
		"title": "Executar ordre",
		"tooltip": "Executa aquesta ordre"
	},
	"proceedWhileRunning": {
		"title": "Continuar mentre s'executa",
		"tooltip": "Continua malgrat els advertiments"
	},
	"killCommand": {
		"title": "Atura l'ordre",
		"tooltip": "Atura l'ordre actual"
	},
	"resumeTask": {
		"title": "Reprendre la tasca",
		"tooltip": "Repren la tasca actual"
	},
	"terminate": {
		"title": "Finalitzar",
		"tooltip": "Finalitza la tasca actual"
	},
	"cancel": {
		"title": "Cancel·lar",
		"tooltip": "Cancel·la l'operació actual"
	},
	"scrollToBottom": "Desplaça't al final del xat",
	"about": "Genera, refactoritza i depura codi amb l'ajuda de la IA. Consulta la nostra <DocsLink>documentació</DocsLink> per obtenir més informació.",
	"onboarding": "<strong> La vostra llista de tasques en aquest espai de treball està buida. </strong> Comença escrivint una tasca a continuació. \nNo esteu segur per on començar? \nMés informació sobre què pot fer Kilo Code als documents.",
	"rooTips": {
		"boomerangTasks": {
			"title": "Tasques Boomerang",
			"description": "Divideix les tasques en parts més petites i manejables."
		},
		"stickyModels": {
			"title": "Modes persistents",
			"description": "Cada mode recorda el vostre darrer model utilitzat"
		},
		"tools": {
			"title": "Eines",
			"description": "Permet que la IA resolgui problemes navegant per la web, executant ordres i molt més."
		},
		"customizableModes": {
			"title": "Modes personalitzables",
			"description": "Personalitats especialitzades amb comportaments propis i models assignats"
		}
	},
	"selectMode": "Selecciona el mode d'interacció",
	"selectApiConfig": "Seleccioneu la configuració de l'API",
	"enhancePrompt": "Millora la sol·licitud amb context addicional",
	"addImages": "Afegeix imatges al missatge",
	"sendMessage": "Envia el missatge",
	"typeMessage": "Escriu un missatge...",
	"typeTask": "Construeix, cerca, pregunta alguna cosa",
	"addContext": "@ per afegir context, / per canviar de mode",
	"dragFiles": "manté premut shift per arrossegar fitxers",
	"dragFilesImages": "manté premut shift per arrossegar fitxers/imatges",
	"enhancePromptDescription": "El botó 'Millora la sol·licitud' ajuda a millorar la teva sol·licitud proporcionant context addicional, aclariments o reformulacions. Prova d'escriure una sol·licitud aquí i fes clic al botó de nou per veure com funciona.",
	"errorReadingFile": "Error en llegir el fitxer:",
	"noValidImages": "No s'ha processat cap imatge vàlida",
	"separator": "Separador",
	"edit": "Edita...",
	"forNextMode": "per al següent mode",
	"error": "Error",
	"diffError": {
		"title": "Edició fallida"
	},
	"troubleMessage": "Kilo Code està tenint problemes...",
	"apiRequest": {
		"title": "Sol·licitud API",
		"failed": "Sol·licitud API ha fallat",
		"streaming": "Sol·licitud API...",
		"cancelled": "Sol·licitud API cancel·lada",
		"streamingFailed": "Transmissió API ha fallat"
	},
	"checkpoint": {
		"initial": "Punt de control inicial",
		"regular": "Punt de control",
		"initializingWarning": "Encara s'està inicialitzant el punt de control... Si això triga massa, pots desactivar els punts de control a la <settingsLink>configuració</settingsLink> i reiniciar la teva tasca.",
		"menu": {
			"viewDiff": "Veure diferències",
			"restore": "Restaurar punt de control",
			"restoreFiles": "Restaurar arxius",
			"restoreFilesDescription": "Restaura els arxius del teu projecte a una instantània presa en aquest punt.",
			"restoreFilesAndTask": "Restaurar arxius i tasca",
			"confirm": "Confirmar",
			"cancel": "Cancel·lar",
			"cannotUndo": "Aquesta acció no es pot desfer.",
			"restoreFilesAndTaskDescription": "Restaura els arxius del teu projecte a una instantània presa en aquest punt i elimina tots els missatges posteriors a aquest punt."
		},
		"current": "Actual"
	},
	"instructions": {
		"wantsToFetch": "Kilo Code vol obtenir instruccions detallades per ajudar amb la tasca actual."
	},
	"fileOperations": {
<<<<<<< HEAD
		"wantsToRead": "Kilo Code vol llegir aquest fitxer:",
		"wantsToReadOutsideWorkspace": "Kilo Code vol llegir aquest fitxer fora de l'espai de treball:",
		"didRead": "Kilo Code ha llegit aquest fitxer:",
		"wantsToEdit": "Kilo Code vol editar aquest fitxer:",
		"wantsToEditOutsideWorkspace": "Kilo Code vol editar aquest fitxer fora de l'espai de treball:",
		"wantsToCreate": "Kilo Code vol crear un nou fitxer:",
		"wantsToSearchReplace": "Kilo Code vol realitzar cerca i substitució en aquest fitxer:",
		"didSearchReplace": "Kilo Code ha realitzat cerca i substitució en aquest fitxer:",
		"wantsToInsert": "Kilo Code vol inserir contingut en aquest fitxer:",
		"wantsToInsertWithLineNumber": "Kilo Code vol inserir contingut a la línia {{lineNumber}} d'aquest fitxer:",
		"wantsToInsertAtEnd": "Kilo Code vol afegir contingut al final d'aquest fitxer:"
=======
		"wantsToRead": "Roo vol llegir aquest fitxer:",
		"wantsToReadOutsideWorkspace": "Roo vol llegir aquest fitxer fora de l'espai de treball:",
		"didRead": "Roo ha llegit aquest fitxer:",
		"wantsToEdit": "Roo vol editar aquest fitxer:",
		"wantsToEditOutsideWorkspace": "Roo vol editar aquest fitxer fora de l'espai de treball:",
		"wantsToCreate": "Roo vol crear un nou fitxer:",
		"wantsToSearchReplace": "Roo vol realitzar cerca i substitució en aquest fitxer:",
		"didSearchReplace": "Roo ha realitzat cerca i substitució en aquest fitxer:",
		"wantsToInsert": "Roo vol inserir contingut en aquest fitxer:",
		"wantsToInsertWithLineNumber": "Roo vol inserir contingut a la línia {{lineNumber}} d'aquest fitxer:",
		"wantsToInsertAtEnd": "Roo vol afegir contingut al final d'aquest fitxer:",
		"wantsToReadAndXMore": "En Roo vol llegir aquest fitxer i {{count}} més:",
		"wantsToReadMultiple": "Roo vol llegir diversos fitxers:"
>>>>>>> 69f72002
	},
	"directoryOperations": {
		"wantsToViewTopLevel": "Kilo Code vol veure els fitxers de nivell superior en aquest directori:",
		"didViewTopLevel": "Kilo Code ha vist els fitxers de nivell superior en aquest directori:",
		"wantsToViewRecursive": "Kilo Code vol veure recursivament tots els fitxers en aquest directori:",
		"didViewRecursive": "Kilo Code ha vist recursivament tots els fitxers en aquest directori:",
		"wantsToViewDefinitions": "Kilo Code vol veure noms de definicions de codi font utilitzats en aquest directori:",
		"didViewDefinitions": "Kilo Code ha vist noms de definicions de codi font utilitzats en aquest directori:",
		"wantsToSearch": "Kilo Code vol cercar en aquest directori <code>{{regex}}</code>:",
		"didSearch": "Kilo Code ha cercat en aquest directori <code>{{regex}}</code>:"
	},
	"commandOutput": "Sortida de l'ordre",
	"response": "Resposta",
	"arguments": "Arguments",
	"mcp": {
		"wantsToUseTool": "Kilo Code vol utilitzar una eina al servidor MCP {{serverName}}:",
		"wantsToAccessResource": "Kilo Code vol accedir a un recurs al servidor MCP {{serverName}}:"
	},
	"modes": {
		"wantsToSwitch": "Kilo Code vol canviar a mode <code>{{mode}}</code>",
		"wantsToSwitchWithReason": "Kilo Code vol canviar a mode <code>{{mode}}</code> perquè: {{reason}}",
		"didSwitch": "Kilo Code ha canviat a mode <code>{{mode}}</code>",
		"didSwitchWithReason": "Kilo Code ha canviat a mode <code>{{mode}}</code> perquè: {{reason}}"
	},
	"subtasks": {
		"wantsToCreate": "Kilo Code vol crear una nova subtasca en mode <code>{{mode}}</code>:",
		"wantsToFinish": "Kilo Code vol finalitzar aquesta subtasca",
		"newTaskContent": "Instruccions de la subtasca",
		"completionContent": "Subtasca completada",
		"resultContent": "Resultats de la subtasca",
		"defaultResult": "Si us plau, continua amb la següent tasca.",
		"completionInstructions": "Subtasca completada! Pots revisar els resultats i suggerir correccions o següents passos. Si tot sembla correcte, confirma per tornar el resultat a la tasca principal."
	},
	"questions": {
		"hasQuestion": "Kilo Code té una pregunta:"
	},
	"taskCompleted": "Tasca completada",
	"powershell": {
		"issues": "Sembla que estàs tenint problemes amb Windows PowerShell, si us plau consulta aquesta documentació per a més informació."
	},
	"autoApprove": {
		"title": "Aprovació automàtica:",
		"none": "Cap",
		"description": "L'aprovació automàtica permet a Kilo Code realitzar accions sense demanar permís. Activa-la només per a accions en les que confies plenament. Configuració més detallada disponible a la <settingsLink>Configuració</settingsLink>."
	},
	"reasoning": {
		"thinking": "Pensant",
		"seconds": "{{count}}s"
	},
	"contextCondense": {
		"title": "Context condensat",
		"condensing": "Condensant context...",
		"errorHeader": "Error en condensar el context",
		"tokens": "tokens"
	},
	"followUpSuggest": {
		"copyToInput": "Copiar a l'entrada (o Shift + clic)"
	},
	"announcement": {
		"title": "🎉 Roo Code {{version}} publicat",
		"description": "Roo Code {{version}} porta noves funcionalitats potents i millores basades en els teus comentaris.",
		"whatsNew": "Novetats",
		"feature1": "<bold>Condensació intel·ligent de context activada per defecte</bold>: La condensació de context ara està activada per defecte amb configuracions configurables per quan es produeix la condensació automàtica",
		"feature2": "<bold>Botó de condensació manual</bold>: Nou botó a la capçalera de tasques que et permet activar manualment la condensació de context en qualsevol moment",
		"feature3": "<bold>Configuració avançada de condensació</bold>: Ajusta quan i com es produeix la condensació automàtica a través de <contextSettingsLink>Configuració de context</contextSettingsLink>",
		"hideButton": "Amagar anunci",
		"detailsDiscussLinks": "Obtingues més detalls i participa a <discordLink>Discord</discordLink> i <redditLink>Reddit</redditLink> 🚀"
	},
	"browser": {
		"rooWantsToUse": "Kilo Code vol utilitzar el navegador:",
		"consoleLogs": "Registres de consola",
		"noNewLogs": "(Cap registre nou)",
		"screenshot": "Captura de pantalla del navegador",
		"cursor": "cursor",
		"navigation": {
			"step": "Pas {{current}} de {{total}}",
			"previous": "Anterior",
			"next": "Següent"
		},
		"sessionStarted": "Sessió de navegador iniciada",
		"actions": {
			"title": "Acció de navegació: ",
			"launch": "Iniciar navegador a {{url}}",
			"click": "Clic ({{coordinate}})",
			"type": "Escriure \"{{text}}\"",
			"scrollDown": "Desplaçar avall",
			"scrollUp": "Desplaçar amunt",
			"close": "Tancar navegador"
		}
	},
	"codeblock": {
		"tooltips": {
			"expand": "Expandir bloc de codi",
			"collapse": "Contraure bloc de codi",
			"enable_wrap": "Activar ajustament de línia",
			"disable_wrap": "Desactivar ajustament de línia",
			"copy_code": "Copiar codi"
		}
	},
	"systemPromptWarning": "ADVERTÈNCIA: S'ha activat una substitució personalitzada d'instruccions del sistema. Això pot trencar greument la funcionalitat i causar un comportament impredictible.",
	"profileViolationWarning": "El perfil actual infringeix la configuració de la teva organització",
	"shellIntegration": {
		"title": "Advertència d'execució d'ordres",
		"description": "La teva ordre s'està executant sense la integració de shell del terminal VSCode. Per suprimir aquest advertiment, pots desactivar la integració de shell a la secció <strong>Terminal</strong> de la <settingsLink>configuració de Kilo Code</settingsLink> o solucionar problemes d'integració del terminal VSCode utilitzant l'enllaç a continuació.",
		"troubleshooting": "Fes clic aquí per a la documentació d'integració de shell."
	},
	"ask": {
		"autoApprovedRequestLimitReached": {
			"title": "S'ha arribat al límit de sol·licituds aprovades automàticament",
			"description": "Kilo Code ha arribat al límit aprovat automàticament de {{count}} sol·licitud(s) d'API. Vols reiniciar el comptador i continuar amb la tasca?",
			"button": "Reiniciar i continuar"
		}
	},
	"codebaseSearch": {
		"wantsToSearch": "Kilo Code vol cercar a la base de codi <code>{{query}}</code>:",
		"wantsToSearchWithPath": "Kilo Code vol cercar a la base de codi <code>{{query}}</code> a <code>{{path}}</code>:",
		"didSearch": "S'han trobat {{count}} resultat(s) per a <code>{{query}}</code>:"
	},
	"read-batch": {
		"approve": {
			"title": "Aprovar tot"
		},
		"deny": {
			"title": "Denegar tot"
		}
	}
}<|MERGE_RESOLUTION|>--- conflicted
+++ resolved
@@ -145,7 +145,6 @@
 		"wantsToFetch": "Kilo Code vol obtenir instruccions detallades per ajudar amb la tasca actual."
 	},
 	"fileOperations": {
-<<<<<<< HEAD
 		"wantsToRead": "Kilo Code vol llegir aquest fitxer:",
 		"wantsToReadOutsideWorkspace": "Kilo Code vol llegir aquest fitxer fora de l'espai de treball:",
 		"didRead": "Kilo Code ha llegit aquest fitxer:",
@@ -156,22 +155,9 @@
 		"didSearchReplace": "Kilo Code ha realitzat cerca i substitució en aquest fitxer:",
 		"wantsToInsert": "Kilo Code vol inserir contingut en aquest fitxer:",
 		"wantsToInsertWithLineNumber": "Kilo Code vol inserir contingut a la línia {{lineNumber}} d'aquest fitxer:",
-		"wantsToInsertAtEnd": "Kilo Code vol afegir contingut al final d'aquest fitxer:"
-=======
-		"wantsToRead": "Roo vol llegir aquest fitxer:",
-		"wantsToReadOutsideWorkspace": "Roo vol llegir aquest fitxer fora de l'espai de treball:",
-		"didRead": "Roo ha llegit aquest fitxer:",
-		"wantsToEdit": "Roo vol editar aquest fitxer:",
-		"wantsToEditOutsideWorkspace": "Roo vol editar aquest fitxer fora de l'espai de treball:",
-		"wantsToCreate": "Roo vol crear un nou fitxer:",
-		"wantsToSearchReplace": "Roo vol realitzar cerca i substitució en aquest fitxer:",
-		"didSearchReplace": "Roo ha realitzat cerca i substitució en aquest fitxer:",
-		"wantsToInsert": "Roo vol inserir contingut en aquest fitxer:",
-		"wantsToInsertWithLineNumber": "Roo vol inserir contingut a la línia {{lineNumber}} d'aquest fitxer:",
-		"wantsToInsertAtEnd": "Roo vol afegir contingut al final d'aquest fitxer:",
-		"wantsToReadAndXMore": "En Roo vol llegir aquest fitxer i {{count}} més:",
-		"wantsToReadMultiple": "Roo vol llegir diversos fitxers:"
->>>>>>> 69f72002
+		"wantsToInsertAtEnd": "Kilo Code vol afegir contingut al final d'aquest fitxer:",
+		"wantsToReadAndXMore": "En Kilo Code vol llegir aquest fitxer i {{count}} més:",
+		"wantsToReadMultiple": "Kilo Code vol llegir diversos fitxers:"
 	},
 	"directoryOperations": {
 		"wantsToViewTopLevel": "Kilo Code vol veure els fitxers de nivell superior en aquest directori:",
