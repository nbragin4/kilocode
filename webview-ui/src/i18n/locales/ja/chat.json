{
	"greeting": "Kilo Code は何をお手伝いできますか？",
	"task": {
		"title": "タスク",
		"seeMore": "もっと見る",
		"seeLess": "表示を減らす",
		"tokens": "トークン:",
		"cache": "キャッシュ:",
		"apiCost": "APIコスト:",
		"contextWindow": "コンテキストウィンドウ:",
		"closeAndStart": "タスクを閉じて新しいタスクを開始",
		"export": "タスク履歴をエクスポート",
		"delete": "タスクを削除（Shift + クリックで確認をスキップ）",
		"condenseContext": "コンテキストをインテリジェントに圧縮",
		"share": "タスクを共有",
		"shareWithOrganization": "組織と共有",
		"shareWithOrganizationDescription": "組織のメンバーのみがアクセスできます",
		"sharePublicly": "公開で共有",
		"sharePubliclyDescription": "リンクを持つ誰でもアクセスできます",
		"connectToCloud": "クラウドに接続",
		"connectToCloudDescription": "タスクを共有するためにKilo Code Cloudにサインイン",
		"sharingDisabledByOrganization": "組織により共有が無効化されています",
		"shareSuccessOrganization": "組織リンクをクリップボードにコピーしました",
		"shareSuccessPublic": "公開リンクをクリップボードにコピーしました"
	},
	"history": {
		"title": "履歴"
	},
	"unpin": "ピン留めを解除",
	"pin": "ピン留め",
	"tokenProgress": {
		"availableSpace": "利用可能な空き容量: {{amount}} トークン",
		"tokensUsed": "使用トークン: {{used}} / {{total}}",
		"reservedForResponse": "モデル応答用に予約: {{amount}} トークン"
	},
	"retry": {
		"title": "再試行",
		"tooltip": "操作を再試行"
	},
	"startNewTask": {
		"title": "新しいタスクを開始",
		"tooltip": "新しいタスクを開始"
	},
	"reportBug": {
		"title": "バグを報告"
	},
	"proceedAnyways": {
		"title": "それでも続行",
		"tooltip": "コマンド実行中でも続行"
	},
	"save": {
		"title": "保存",
		"tooltip": "ファイル変更を保存"
	},
	"reject": {
		"title": "拒否",
		"tooltip": "このアクションを拒否"
	},
	"completeSubtaskAndReturn": "サブタスクを完了して戻る",
	"approve": {
		"title": "承認",
		"tooltip": "このアクションを承認"
	},
	"runCommand": {
		"title": "コマンド実行",
		"tooltip": "このコマンドを実行"
	},
	"proceedWhileRunning": {
		"title": "実行中も続行",
		"tooltip": "警告にもかかわらず続行"
	},
	"killCommand": {
		"title": "コマンドを強制終了",
		"tooltip": "現在のコマンドを強制終了します"
	},
	"resumeTask": {
		"title": "タスクを再開",
		"tooltip": "現在のタスクを続行"
	},
	"terminate": {
		"title": "終了",
		"tooltip": "現在のタスクを終了"
	},
	"cancel": {
		"title": "キャンセル",
		"tooltip": "現在の操作をキャンセル"
	},
	"scrollToBottom": "チャットの最下部にスクロール",
	"about": "AI支援でコードを生成、リファクタリング、デバッグします。詳細については、<DocsLink>ドキュメント</DocsLink>をご覧ください。",
	"onboarding": "最新のエージェント型コーディング能力の進歩により、複雑なソフトウェア開発タスクをステップバイステップで処理できます。ファイルの作成や編集、複雑なプロジェクトの探索、ブラウザの使用、ターミナルコマンドの実行（許可後）を可能にするツールにより、コード補完や技術サポート以上の方法であなたをサポートできます。MCPを使用して新しいツールを作成し、自分の能力を拡張することもできます。",
	"rooTips": {
		"boomerangTasks": {
			"title": "タスクオーケストレーション",
			"description": "タスクをより小さく、管理しやすい部分に分割します。"
		},
		"stickyModels": {
			"title": "スティッキーモード",
			"description": "各モードは、最後に使用したモデルを記憶しています"
		},
		"tools": {
			"title": "ツール",
			"description": "AIがWebの閲覧、コマンドの実行などによって問題を解決できるようにします。"
		},
		"customizableModes": {
			"title": "カスタマイズ可能なモード",
			"description": "独自の動作と割り当てられたモデルを持つ専門的なペルソナ"
		}
	},
	"selectMode": "対話モードを選択",
	"selectApiConfig": "API構成を選択",
	"selectModelConfig": "モデルを選択",
	"enhancePrompt": "追加コンテキストでプロンプトを強化",
	"addImages": "メッセージに画像を追加",
	"sendMessage": "メッセージを送信",
	"typeMessage": "メッセージを入力...",
	"typeTask": "構築、検索、質問する",
	"addContext": "コンテキスト追加は@、モード切替は/",
	"dragFiles": "ファイルをドラッグするにはShiftキーを押したまま",
	"dragFilesImages": "ファイル/画像をドラッグするにはShiftキーを押したまま",
	"enhancePromptDescription": "「プロンプトを強化」ボタンは、追加コンテキスト、説明、または言い換えを提供することで、リクエストを改善します。ここにリクエストを入力し、ボタンを再度クリックして動作を確認してください。",
	"modeSelector": {
		"title": "モード",
		"marketplace": "モードマーケットプレイス",
		"settings": "モード設定",
		"description": "Rooの動作をカスタマイズする専門的なペルソナ。"
	},
	"errorReadingFile": "ファイル読み込みエラー:",
	"noValidImages": "有効な画像が処理されませんでした",
	"separator": "区切り",
	"edit": "編集...",
	"forNextMode": "次のモード用",
	"error": "エラー",
	"diffError": {
		"title": "編集に失敗しました"
	},
	"troubleMessage": "Kilo Codeに問題が発生しています...",
	"apiRequest": {
		"title": "APIリクエスト",
		"failed": "APIリクエスト失敗",
		"streaming": "APIリクエスト...",
		"cancelled": "APIリクエストキャンセル",
		"streamingFailed": "APIストリーミング失敗"
	},
	"checkpoint": {
		"initial": "初期チェックポイント",
		"regular": "チェックポイント",
		"initializingWarning": "チェックポイントの初期化中... 時間がかかりすぎる場合は、<settingsLink>設定</settingsLink>でチェックポイントを無効にしてタスクを再開できます。",
		"menu": {
			"viewDiff": "差分を表示",
			"restore": "チェックポイントを復元",
			"restoreFiles": "ファイルを復元",
			"restoreFilesDescription": "この時点で撮影されたスナップショットにプロジェクトのファイルを復元します。",
			"restoreFilesAndTask": "ファイルとタスクを復元",
			"confirm": "確認",
			"cancel": "キャンセル",
			"cannotUndo": "このアクションは元に戻せません。",
			"restoreFilesAndTaskDescription": "この時点で撮影されたスナップショットにプロジェクトのファイルを復元し、この時点以降のすべてのメッセージを削除します。"
		},
		"current": "現在"
	},
	"instructions": {
		"wantsToFetch": "Kilo Codeは現在のタスクを支援するための詳細な指示を取得したい"
	},
	"fileOperations": {
		"wantsToRead": "Kilo Codeはこのファイルを読みたい:",
		"wantsToReadOutsideWorkspace": "Kilo Codeはワークスペース外のこのファイルを読みたい:",
		"didRead": "Kilo Codeはこのファイルを読みました:",
		"wantsToEdit": "Kilo Codeはこのファイルを編集したい:",
		"wantsToEditOutsideWorkspace": "Kilo Codeはワークスペース外のこのファイルを編集したい:",
		"wantsToEditProtected": "Kilo Codeは保護された設定ファイルを編集したい:",
		"wantsToCreate": "Kilo Codeは新しいファイルを作成したい:",
		"wantsToSearchReplace": "Kilo Codeはこのファイルで検索と置換を行う:",
		"didSearchReplace": "Kilo Codeはこのファイルで検索と置換を実行しました:",
		"wantsToInsert": "Kilo Codeはこのファイルにコンテンツを挿入したい:",
		"wantsToInsertWithLineNumber": "Kilo Codeはこのファイルの{{lineNumber}}行目にコンテンツを挿入したい:",
		"wantsToInsertAtEnd": "Kilo Codeはこのファイルの末尾にコンテンツを追加したい:",
		"wantsToReadAndXMore": "Kilo Code はこのファイルと他に {{count}} 個のファイルを読み込もうとしています:",
		"wantsToReadMultiple": "Kilo Codeは複数のファイルを読み取ろうとしています：",
		"wantsToApplyBatchChanges": "Kilo Codeは複数のファイルに変更を適用したい:"
	},
	"directoryOperations": {
		"wantsToViewTopLevel": "Kilo Codeはこのディレクトリのトップレベルファイルを表示したい:",
		"didViewTopLevel": "Kilo Codeはこのディレクトリのトップレベルファイルを表示しました:",
		"wantsToViewRecursive": "Kilo Codeはこのディレクトリのすべてのファイルを再帰的に表示したい:",
		"didViewRecursive": "Kilo Codeはこのディレクトリのすべてのファイルを再帰的に表示しました:",
		"wantsToViewDefinitions": "Kilo Codeはこのディレクトリで使用されているソースコード定義名を表示したい:",
		"didViewDefinitions": "Kilo Codeはこのディレクトリで使用されているソースコード定義名を表示しました:",
		"wantsToSearch": "Kilo Codeはこのディレクトリで <code>{{regex}}</code> を検索したい:",
		"didSearch": "Kilo Codeはこのディレクトリで <code>{{regex}}</code> を検索しました:",
		"wantsToSearchOutsideWorkspace": "Kilo Codeはこのディレクトリ（ワークスペース外）で <code>{{regex}}</code> を検索したい:",
		"didSearchOutsideWorkspace": "Kilo Codeはこのディレクトリ（ワークスペース外）で <code>{{regex}}</code> を検索しました:",
		"wantsToViewTopLevelOutsideWorkspace": "Kilo Codeはこのディレクトリ（ワークスペース外）のトップレベルファイルを表示したい:",
		"didViewTopLevelOutsideWorkspace": "Kilo Codeはこのディレクトリ（ワークスペース外）のトップレベルファイルを表示しました:",
		"wantsToViewRecursiveOutsideWorkspace": "Kilo Codeはこのディレクトリ（ワークスペース外）のすべてのファイルを再帰的に表示したい:",
		"didViewRecursiveOutsideWorkspace": "Kilo Codeはこのディレクトリ（ワークスペース外）のすべてのファイルを再帰的に表示しました:",
		"wantsToViewDefinitionsOutsideWorkspace": "Kilo Codeはこのディレクトリ（ワークスペース外）で使用されているソースコード定義名を表示したい:",
		"didViewDefinitionsOutsideWorkspace": "Kilo Codeはこのディレクトリ（ワークスペース外）で使用されているソースコード定義名を表示しました:"
	},
	"commandOutput": "コマンド出力",
	"response": "応答",
	"arguments": "引数",
	"mcp": {
		"wantsToUseTool": "Kilo CodeはMCPサーバー{{serverName}}でツールを使用したい:",
		"wantsToAccessResource": "Kilo CodeはMCPサーバー{{serverName}}のリソースにアクセスしたい:"
	},
	"modes": {
		"wantsToSwitch": "Kilo Codeは<code>{{mode}}</code>モードに切り替えたい",
		"wantsToSwitchWithReason": "Kilo Codeは次の理由で<code>{{mode}}</code>モードに切り替えたい: {{reason}}",
		"didSwitch": "Kilo Codeは<code>{{mode}}</code>モードに切り替えました",
		"didSwitchWithReason": "Kilo Codeは次の理由で<code>{{mode}}</code>モードに切り替えました: {{reason}}"
	},
	"subtasks": {
		"wantsToCreate": "Kilo Code<code>{{mode}}</code>モードで新しいサブタスクを作成したい:",
		"wantsToFinish": "Kilo Codeはこのサブタスクを終了したい",
		"newTaskContent": "サブタスク指示",
		"completionContent": "サブタスク完了",
		"resultContent": "サブタスク結果",
		"defaultResult": "次のタスクに進んでください。",
		"completionInstructions": "サブタスク完了！結果を確認し、修正や次のステップを提案できます。問題なければ、親タスクに結果を返すために確認してください。"
	},
	"questions": {
		"hasQuestion": "Kilo Codeは質問があります:"
	},
	"taskCompleted": "タスク完了",
	"powershell": {
		"issues": "Windows PowerShellに問題があるようです。こちらを参照してください"
	},
	"autoApprove": {
		"title": "自動承認:",
		"none": "なし",
		"description": "自動承認はKilo Codeに許可を求めずに操作を実行する権限を与えます。完全に信頼できる操作のみ有効にしてください。より詳細な設定は<settingsLink>設定</settingsLink>で利用できます。"
	},
	"reasoning": {
		"thinking": "考え中",
		"seconds": "{{count}}秒"
	},
	"contextCondense": {
		"title": "コンテキスト要約",
		"condensing": "コンテキストを圧縮中...",
		"errorHeader": "コンテキストの圧縮に失敗しました",
		"tokens": "トークン"
	},
	"followUpSuggest": {
		"copyToInput": "入力欄にコピー（またはShift + クリック）",
		"autoSelectCountdown": "{{count}}秒後に自動選択します",
		"countdownDisplay": "{{count}}秒"
	},
	"announcement": {
		"title": "🎉 Roo Code {{version}} リリース",
		"description": "Roo Code {{version}}は、開発ワークフローを向上させる強力な新機能と重要な改善をもたらします。",
		"whatsNew": "新機能",
		"feature1": "<bold>1クリックタスク共有</bold>: ワンクリックで同僚やコミュニティとタスクを瞬時に共有できます。",
		"feature2": "<bold>グローバル.rooディレクトリサポート</bold>: グローバル.rooディレクトリからルールと設定を読み込み、プロジェクト間で一貫した設定を実現。",
		"feature3": "<bold>改善されたアーキテクトからコードへの移行</bold>: アーキテクトモードでの計画からコードモードでの実装へのシームレスな引き継ぎ。",
		"hideButton": "通知を非表示",
		"detailsDiscussLinks": "詳細は<discordLink>Discord</discordLink>と<redditLink>Reddit</redditLink>でご確認・ディスカッションください 🚀"
	},
	"browser": {
		"rooWantsToUse": "Kilo Codeはブラウザを使用したい:",
		"consoleLogs": "コンソールログ",
		"noNewLogs": "(新しいログはありません)",
		"screenshot": "ブラウザのスクリーンショット",
		"cursor": "カーソル",
		"navigation": {
			"step": "ステップ {{current}} / {{total}}",
			"previous": "前へ",
			"next": "次へ"
		},
		"sessionStarted": "ブラウザセッション開始",
		"actions": {
			"title": "ブラウザアクション: ",
			"launch": "{{url}} でブラウザを起動",
			"click": "クリック ({{coordinate}})",
			"type": "入力 \"{{text}}\"",
			"scrollDown": "下にスクロール",
			"scrollUp": "上にスクロール",
			"close": "ブラウザを閉じる"
		}
	},
	"codeblock": {
		"tooltips": {
			"expand": "コードブロックを展開",
			"collapse": "コードブロックを折りたたむ",
			"enable_wrap": "折り返しを有効化",
			"disable_wrap": "折り返しを無効化",
			"copy_code": "コードをコピー"
		}
	},
	"systemPromptWarning": "警告：カスタムシステムプロンプトの上書きが有効です。これにより機能が深刻に損なわれ、予測不可能な動作が発生する可能性があります。",
	"profileViolationWarning": "現在のプロファイルは組織の設定に違反しています",
	"shellIntegration": {
		"title": "コマンド実行警告",
		"description": "コマンドはVSCodeターミナルシェル統合なしで実行されています。この警告を非表示にするには、<settingsLink>Kilo Code設定</settingsLink>の<strong>Terminal</strong>セクションでシェル統合を無効にするか、以下のリンクを使用してVSCodeターミナル統合のトラブルシューティングを行ってください。",
		"troubleshooting": "シェル統合のドキュメントはこちらをクリック"
	},
	"ask": {
		"autoApprovedRequestLimitReached": {
			"title": "自動承認リクエスト制限に達しました",
			"description": "Kilo Codeは{{count}}件のAPI自動承認リクエスト制限に達しました。カウントをリセットしてタスクを続行しますか？",
			"button": "リセットして続行"
		}
	},
	"codebaseSearch": {
<<<<<<< HEAD
		"wantsToSearch": "Kilo Codeはコードベースで <code>{{query}}</code> を検索したい:",
		"wantsToSearchWithPath": "Kilo Codeは <code>{{path}}</code> 内のコードベースで <code>{{query}}</code> を検索したい:",
		"didSearch": "<code>{{query}}</code> の検索結果: {{count}} 件"
=======
		"wantsToSearch": "Rooはコードベースで <code>{{query}}</code> を検索したい:",
		"wantsToSearchWithPath": "Rooは <code>{{path}}</code> 内のコードベースで <code>{{query}}</code> を検索したい:",
		"didSearch": "<code>{{query}}</code> の検索結果: {{count}} 件",
		"resultTooltip": "類似度スコア: {{score}} (クリックしてファイルを開く)"
>>>>>>> ed536a98
	},
	"read-batch": {
		"approve": {
			"title": "すべて承認"
		},
		"deny": {
			"title": "すべて拒否"
		}
	},
	"indexingStatus": {
		"ready": "インデックス準備完了",
		"indexing": "インデックス作成中 {{percentage}}%",
		"indexed": "インデックス作成済み",
		"error": "インデックスエラー",
		"status": "インデックス状態"
	},
	"versionIndicator": {
		"ariaLabel": "バージョン {{version}} - クリックしてリリースノートを表示"
	}
}<|MERGE_RESOLUTION|>--- conflicted
+++ resolved
@@ -122,7 +122,7 @@
 		"title": "モード",
 		"marketplace": "モードマーケットプレイス",
 		"settings": "モード設定",
-		"description": "Rooの動作をカスタマイズする専門的なペルソナ。"
+		"description": "Kilo Codeの動作をカスタマイズする専門的なペルソナ。"
 	},
 	"errorReadingFile": "ファイル読み込みエラー:",
 	"noValidImages": "有効な画像が処理されませんでした",
@@ -301,16 +301,10 @@
 		}
 	},
 	"codebaseSearch": {
-<<<<<<< HEAD
 		"wantsToSearch": "Kilo Codeはコードベースで <code>{{query}}</code> を検索したい:",
 		"wantsToSearchWithPath": "Kilo Codeは <code>{{path}}</code> 内のコードベースで <code>{{query}}</code> を検索したい:",
-		"didSearch": "<code>{{query}}</code> の検索結果: {{count}} 件"
-=======
-		"wantsToSearch": "Rooはコードベースで <code>{{query}}</code> を検索したい:",
-		"wantsToSearchWithPath": "Rooは <code>{{path}}</code> 内のコードベースで <code>{{query}}</code> を検索したい:",
 		"didSearch": "<code>{{query}}</code> の検索結果: {{count}} 件",
 		"resultTooltip": "類似度スコア: {{score}} (クリックしてファイルを開く)"
->>>>>>> ed536a98
 	},
 	"read-batch": {
 		"approve": {
