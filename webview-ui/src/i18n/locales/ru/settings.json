--- conflicted
+++ resolved
@@ -767,11 +767,7 @@
 	"advanced": {
 		"diff": {
 			"label": "Включить редактирование через диффы",
-<<<<<<< HEAD
-			"description": "Если включено, Kilo Code сможет быстрее редактировать файлы и автоматически отклонять усечённые полные записи. Лучше всего работает с последней моделью Claude 4 Sonnet.",
-=======
 			"description": "Если включено, Roo сможет быстрее редактировать файлы и автоматически отклонять усечённые полные записи",
->>>>>>> 00518662
 			"strategy": {
 				"label": "Стратегия диффа",
 				"options": {
@@ -800,13 +796,6 @@
 			"name": "Использовать экспериментальную стратегию унифицированного диффа",
 			"description": "Включает экспериментальную стратегию унифицированного диффа. Может уменьшить количество повторных попыток из-за ошибок модели, но может привести к неожиданному поведению или неверным правкам. Включайте только если готовы внимательно проверять все изменения."
 		},
-<<<<<<< HEAD
-		"SEARCH_AND_REPLACE": {
-			"name": "Использовать экспериментальный инструмент поиска и замены",
-			"description": "Включает экспериментальный инструмент поиска и замены, позволяя Kilo Code заменять несколько вхождений за один запрос."
-		},
-=======
->>>>>>> 00518662
 		"INSERT_BLOCK": {
 			"name": "Использовать экспериментальный инструмент вставки контента",
 			"description": "Включает экспериментальный инструмент вставки контента, позволяя Kilo Code вставлять контент по номеру строки без создания диффа."
