--- conflicted
+++ resolved
@@ -50,11 +50,7 @@
 		"title": "Instrucciones personalizadas para el modo (opcional)",
 		"resetToDefault": "Restablecer a valores predeterminados",
 		"description": "Agrega directrices de comportamiento específicas para el modo {{modeName}}.",
-<<<<<<< HEAD
-		"loadFromFile": "Las instrucciones personalizadas para el modo {{mode}} también se pueden cargar desde la carpeta <span>.kilocode/rules/</span> en tu espacio de trabajo (.kilocoderules-{{slug}} está obsoleto y dejará de funcionar pronto)."
-=======
-		"loadFromFile": "Las instrucciones personalizadas para el modo {{mode}} también se pueden cargar desde la carpeta <span>.roo/rules-{{slug}}/</span> en tu espacio de trabajo o desde el global <0>.roo/rules-{{slug}}/</0> (.roorules-{{slug}} y .clinerules-{{slug}} están obsoletos y dejarán de funcionar pronto)."
->>>>>>> 5203d102
+		"loadFromFile": "Las instrucciones personalizadas para el modo {{mode}} también se pueden cargar desde la carpeta <span>.kilocode/rules-{{slug}}/</span> en tu espacio de trabajo o desde el global <0>.kilocode/rules-{{slug}}/</0> (.kilocoderules-{{slug}} y .clinerules-{{slug}} están obsoletos y dejarán de funcionar pronto)."
 	},
 	"exportMode": {
 		"title": "Exportar modo",
@@ -80,11 +76,7 @@
 	"globalCustomInstructions": {
 		"title": "Instrucciones personalizadas para todos los modos",
 		"description": "Estas instrucciones se aplican a todos los modos. Proporcionan un conjunto base de comportamientos que pueden ser mejorados por instrucciones específicas de cada modo a continuación. <0>Más información</0>",
-<<<<<<< HEAD
-		"loadFromFile": "Las instrucciones también se pueden cargar desde la carpeta <span>.kilocode/rules/</span> en tu espacio de trabajo (.kilocoderules y .clinerules están obsoletos y dejarán de funcionar pronto)."
-=======
-		"loadFromFile": "Las instrucciones también se pueden cargar desde la carpeta <span>.roo/rules/</span> en tu espacio de trabajo o desde el global <0>.roo/rules/</0> (.roorules y .clinerules están obsoletos y dejarán de funcionar pronto)."
->>>>>>> 5203d102
+		"loadFromFile": "Las instrucciones también se pueden cargar desde la carpeta <span>.kilocode/rules/</span> en tu espacio de trabajo o desde el global <0>.kilocode/rules/</0> (.kilocoderules y .clinerules están obsoletos y dejarán de funcionar pronto)."
 	},
 	"systemPrompt": {
 		"preview": "Vista previa de la solicitud del sistema",
