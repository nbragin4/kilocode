--- conflicted
+++ resolved
@@ -767,15 +767,9 @@
 		},
 		"MORPH_FAST_APPLY": {
 			"name": "Habilitar Fast Apply",
-<<<<<<< HEAD
-			"description": "Quando habilitado, o Kilo Code pode editar arquivos usando Fast Apply com modelos especializados otimizados para modificações de código. Requer o Provedor de API Kilo Code, OpenRouter ou uma chave de API Morph.",
-			"apiKey": "Chave de API Morph",
-			"placeholder": "Digite sua chave de API Morph",
-=======
 			"description": "Quando habilitado, o Kilo Code pode editar arquivos usando Fast Apply com modelos especializados otimizados para modificações de código. Requer o Kilo Gateway Provider, OpenRouter ou uma chave de API Morph.",
 			"apiKey": "Chave de API Morph (opcional)",
 			"placeholder": "Digite sua chave de API Morph (opcional)",
->>>>>>> b857bc06
 			"modelLabel": "Seleção de Modelo",
 			"modelDescription": "Escolha qual modelo Fast Apply usar para edições de arquivos",
 			"models": {
