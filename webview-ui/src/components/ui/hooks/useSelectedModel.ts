--- conflicted
+++ resolved
@@ -35,10 +35,6 @@
 	xaiModels,
 	groqModels,
 	groqDefaultModelId,
-<<<<<<< HEAD
-	// chutesModels, // kilocode_change
-=======
->>>>>>> 00518662
 	chutesDefaultModelId,
 	vscodeLlmModels,
 	vscodeLlmDefaultModelId,
@@ -102,27 +98,27 @@
 	const { kilocodeDefaultModel } = useExtensionState()
 	const lmStudioModelId = provider === "lmstudio" ? apiConfiguration?.lmStudioModelId : undefined
 	const ollamaModelId = provider === "ollama" ? apiConfiguration?.ollamaModelId : undefined
-
-<<<<<<< HEAD
-	const routerModels = useRouterModels({
-		openRouterBaseUrl: apiConfiguration?.openRouterBaseUrl,
-		openRouterApiKey: apiConfiguration?.apiKey,
-		kilocodeOrganizationId: apiConfiguration?.kilocodeOrganizationId,
-		geminiApiKey: apiConfiguration?.geminiApiKey,
-		googleGeminiBaseUrl: apiConfiguration?.googleGeminiBaseUrl,
-	})
-	const openRouterModelProviders = useModelProviders(kilocodeDefaultModel, apiConfiguration)
 	// kilocode_change end
-=======
+
 	// Only fetch router models for dynamic providers
 	const shouldFetchRouterModels = isDynamicProvider(provider)
-	const routerModels = useRouterModels({
-		provider: shouldFetchRouterModels ? provider : undefined,
-		enabled: shouldFetchRouterModels,
-	})
-
-	const openRouterModelProviders = useOpenRouterModelProviders(openRouterModelId)
->>>>>>> 00518662
+	const routerModels = useRouterModels(
+		//kilocode_change start
+		{
+			openRouterBaseUrl: apiConfiguration?.openRouterBaseUrl,
+			openRouterApiKey: apiConfiguration?.apiKey,
+			kilocodeOrganizationId: apiConfiguration?.kilocodeOrganizationId,
+			geminiApiKey: apiConfiguration?.geminiApiKey,
+			googleGeminiBaseUrl: apiConfiguration?.googleGeminiBaseUrl,
+		},
+		// kilocode_change end
+		{
+			provider: shouldFetchRouterModels ? provider : undefined,
+			enabled: shouldFetchRouterModels,
+		},
+	)
+
+	const openRouterModelProviders = useModelProviders(kilocodeDefaultModel, apiConfiguration) // kilocode_change
 	const lmStudioModels = useLmStudioModels(lmStudioModelId)
 	const ollamaModels = useOllamaModels(ollamaModelId)
 
@@ -143,18 +139,11 @@
 			? getSelectedModel({
 					provider,
 					apiConfiguration,
-<<<<<<< HEAD
-					routerModels: routerModels.data,
-					openRouterModelProviders: openRouterModelProviders.data,
-					lmStudioModels: lmStudioModels.data,
-					kilocodeDefaultModel,
-					ollamaModels: ollamaModels.data,
-=======
 					routerModels: (routerModels.data || {}) as RouterModels,
 					openRouterModelProviders: (openRouterModelProviders.data || {}) as Record<string, ModelInfo>,
 					lmStudioModels: (lmStudioModels.data || undefined) as ModelRecord | undefined,
+					kilocodeDefaultModel,
 					ollamaModels: (ollamaModels.data || undefined) as ModelRecord | undefined,
->>>>>>> 00518662
 				})
 			: { id: anthropicDefaultModelId, info: undefined }
 
@@ -259,11 +248,7 @@
 		}
 		case "chutes": {
 			const id = apiConfiguration.apiModelId ?? chutesDefaultModelId
-<<<<<<< HEAD
-			const info = routerModels.chutes[id] // kilocode_change
-=======
 			const info = routerModels.chutes[id]
->>>>>>> 00518662
 			return { id, info }
 		}
 		case "bedrock": {
