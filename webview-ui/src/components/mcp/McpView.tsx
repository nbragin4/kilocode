--- conflicted
+++ resolved
@@ -50,19 +50,6 @@
 						marginBottom: "10px",
 						marginTop: "5px",
 					}}>
-<<<<<<< HEAD
-					The{" "}
-					<VSCodeLink href="https://github.com/modelcontextprotocol" style={{ display: "inline" }}>
-						Model Context Protocol
-					</VSCodeLink>{" "}
-					enables communication with locally running MCP servers that provide additional tools and resources
-					to extend Kilo Code's capabilities. You can use{" "}
-					<VSCodeLink href="https://github.com/modelcontextprotocol/servers" style={{ display: "inline" }}>
-						community-made servers
-					</VSCodeLink>{" "}
-					or ask Kilo Code to create new tools specific to your workflow (e.g., "add a tool that gets the
-					latest npm docs").
-=======
 					<Trans i18nKey="mcp:description">
 						<VSCodeLink href="https://github.com/modelcontextprotocol" style={{ display: "inline" }}>
 							Model Context Protocol
@@ -73,7 +60,6 @@
 							community-made servers
 						</VSCodeLink>
 					</Trans>
->>>>>>> 95ba760d
 				</div>
 
 				<McpEnabledToggle />
@@ -95,13 +81,7 @@
 									marginTop: "5px",
 									color: "var(--vscode-descriptionForeground)",
 								}}>
-<<<<<<< HEAD
-								When enabled, Kilo Code can help you create new MCP servers via commands like "add a new
-								tool to...". If you don't need to create MCP servers you can disable this to reduce Kilo
-								Code's token usage.
-=======
 								{t("mcp:enableServerCreation.description")}
->>>>>>> 95ba760d
 							</p>
 						</div>
 
