--- conflicted
+++ resolved
@@ -59,16 +59,10 @@
 import { showSystemNotification } from "@/kilocode/helpers" // kilocode_change
 // import ProfileViolationWarning from "./ProfileViolationWarning" kilocode_change: unused
 import { CheckpointWarning } from "./CheckpointWarning"
-<<<<<<< HEAD
 import { IdeaSuggestionsBox } from "../kilocode/chat/IdeaSuggestionsBox" // kilocode_change
 import { KilocodeNotifications } from "../kilocode/KilocodeNotifications" // kilocode_change
-import QueuedMessages from "./QueuedMessages"
-import { getLatestTodo } from "@roo/todo"
-import { QueuedMessage } from "@roo-code/types"
+import { QueuedMessages } from "./QueuedMessages"
 import { buildDocLink } from "@/utils/docLinks"
-=======
-import { QueuedMessages } from "./QueuedMessages"
->>>>>>> 173acdb1
 
 export interface ChatViewProps {
 	isHidden: boolean
@@ -134,12 +128,8 @@
 		historyPreviewCollapsed, // Added historyPreviewCollapsed
 		soundEnabled,
 		soundVolume,
-<<<<<<< HEAD
 		// cloudIsAuthenticated, // kilocode_change
-=======
-		cloudIsAuthenticated,
 		messageQueue = [],
->>>>>>> 173acdb1
 	} = useExtensionState()
 
 	const messagesRef = useRef(messages)
@@ -629,100 +619,14 @@
 						vscode.postMessage({ type: "queueMessage", text, images })
 						setInputValue("")
 						setSelectedImages([])
-<<<<<<< HEAD
-						return
-					}
-					// Mark that user has responded - this prevents any pending auto-approvals
-					userRespondedRef.current = true
-
-					if (messagesRef.current.length === 0) {
-						vscode.postMessage({ type: "newTask", text, images })
-					} else if (clineAskRef.current) {
-						if (clineAskRef.current === "followup") {
-							markFollowUpAsAnswered()
-						}
-
-						// Use clineAskRef.current
-						switch (
-							clineAskRef.current // Use clineAskRef.current
-						) {
-							case "followup":
-							case "tool":
-							case "browser_action_launch":
-							case "command": // User can provide feedback to a tool or command use.
-							case "command_output": // User can send input to command stdin.
-							case "use_mcp_server":
-							case "completion_result": // If this happens then the user has feedback for the completion result.
-							case "resume_task":
-							case "resume_completed_task":
-							case "mistake_limit_reached":
-								vscode.postMessage({
-									type: "askResponse",
-									askResponse: "messageResponse",
-									text,
-									images,
-								})
-								break
-							// kilocode_change start
-							case "report_bug":
-								vscode.postMessage({
-									type: "askResponse",
-									askResponse: "messageResponse",
-									text,
-									images,
-								})
-								break
-							case "condense":
-								vscode.postMessage({
-									type: "askResponse",
-									askResponse: "messageResponse",
-									text,
-									images,
-								})
-								break
-							// kilocode_change end
-							// There is no other case that a textfield should be enabled.
-						}
-					} else {
-						// This is a new message in an ongoing task.
-						vscode.postMessage({ type: "askResponse", askResponse: "messageResponse", text, images })
-=======
 					} catch (error) {
 						console.error(
 							`Failed to queue message: ${error instanceof Error ? error.message : String(error)}`,
 						)
->>>>>>> 173acdb1
 					}
 
 					return
 				}
-<<<<<<< HEAD
-				// For direct sends, we could show an error to the user
-				// but for now we'll just log it
-			}
-		},
-		[handleChatReset, markFollowUpAsAnswered, sendingDisabled], // messagesRef and clineAskRef are stable
-	)
-
-	useEffect(() => {
-		// Early return if conditions aren't met
-		// Also don't process queue if there's an API error (clineAsk === "api_req_failed")
-		if (
-			sendingDisabled ||
-			messageQueue.length === 0 ||
-			isProcessingQueueRef.current ||
-			clineAsk !== "completion_result"
-		) {
-			return
-		}
-
-		// Mark as processing immediately to prevent race conditions
-		isProcessingQueueRef.current = true
-
-		// Process the first message in the queue
-		const [nextMessage, ...remaining] = messageQueue
-=======
->>>>>>> 173acdb1
 
 				// Mark that user has responded - this prevents any pending auto-approvals.
 				userRespondedRef.current = true
@@ -762,24 +666,11 @@
 					vscode.postMessage({ type: "askResponse", askResponse: "messageResponse", text, images })
 				}
 
-<<<<<<< HEAD
-		// Cleanup function to handle component unmount
-		return () => {
-			isProcessingQueueRef.current = false
-			// kilocode_change start // Clear any pending queue processing
-			if (messageQueue.length > 0) {
-				setMessageQueue([])
-			}
-			// kilocode_change end
-		}
-	}, [sendingDisabled, messageQueue, handleSendMessage, clineAsk])
-=======
 				handleChatReset()
 			}
 		},
 		[handleChatReset, markFollowUpAsAnswered, sendingDisabled], // messagesRef and clineAskRef are stable
 	)
->>>>>>> 173acdb1
 
 	const handleSetChatBoxMessage = useCallback(
 		(text: string, images: string[]) => {
