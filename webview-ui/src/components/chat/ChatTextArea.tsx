--- conflicted
+++ resolved
@@ -1184,12 +1184,8 @@
 									"flex-none flex-grow",
 									"z-[2]",
 									"scrollbar-none",
-<<<<<<< HEAD
 									"pb-16", // Increased padding to prevent overlap with control bar
 									"scroll-pb-16", // Increased padding to prevent overlap with control bar
-=======
-									"scrollbar-hide",
->>>>>>> 39ab0067
 								)}
 								onScroll={() => updateHighlights()}
 							/>
@@ -1261,25 +1257,6 @@
 
 							{!inputValue && (
 								<div
-<<<<<<< HEAD
-									className={cn(
-										"absolute",
-										"left-2",
-										"flex",
-										"gap-2",
-										"text-xs",
-										"text-descriptionForeground",
-										"pointer-events-none",
-										"z-25",
-										"bottom-1.5",
-										"pr-2",
-										"transition-opacity",
-										"duration-200",
-										"ease-in-out",
-										"opacity-70",
-									)}>
-									{/* kilocode_change {placeholderBottomText} */}
-=======
 									className="absolute left-2 z-30 pr-9 flex items-center h-8"
 									style={{
 										bottom: "0.25rem",
@@ -1287,15 +1264,14 @@
 										userSelect: "none",
 										pointerEvents: "none",
 									}}>
+									{/* kilocode_change {placeholderBottomText} */}
 									{placeholderBottomText}
->>>>>>> 39ab0067
 								</div>
 							)}
 						</div>
 					</div>
 				</div>
 
-<<<<<<< HEAD
 				{/* kilocode_change move thumbnails to bottom */}
 
 				<div
@@ -1308,22 +1284,7 @@
 					}}
 					ref={containerRef}
 					// kilocode_change end
-					className={cn("flex", "justify-between", "items-center", "mt-auto", "pt-0.5")}>
-=======
-				{selectedImages.length > 0 && (
-					<Thumbnails
-						images={selectedImages}
-						setImages={setSelectedImages}
-						style={{
-							left: "16px",
-							zIndex: 2,
-							marginBottom: 0,
-						}}
-					/>
-				)}
-
-				<div className={cn("flex", "justify-between", "items-center", "mt-auto")}>
->>>>>>> 39ab0067
+					className={cn("flex", "justify-between", "items-center", "mt-auto")}>
 					<div className={cn("flex", "items-center", "gap-1", "min-w-0")}>
 						<div className="shrink-0">
 							{/* kilocode_change start: SelectDropdown instead of ModeSelector */}
@@ -1494,51 +1455,10 @@
 						</div>
 					</div>
 
-<<<<<<< HEAD
+					{/* kilocode_change: add ref and add hidden on small containerWidth */}
 					<div
-						//  kilocode_change: add ref and add hidden on small containerWidth
 						className={cn("flex", "items-center", "gap-0.5", "shrink-0", { hidden: containerWidth < 235 })}
 						ref={actionButtonsRef}>
-						{codebaseIndexConfig?.codebaseIndexEnabled && <IndexingStatusDot />}
-						<IconButton
-							iconClass={isEnhancingPrompt ? "codicon-loading" : "codicon-sparkle"}
-							title={t("chat:enhancePrompt")}
-							disabled={sendingDisabled}
-							isLoading={isEnhancingPrompt}
-							onClick={handleEnhancePrompt}
-						/>
-						<IconButton
-							iconClass="codicon-attach"
-							title="Add Context (@)"
-							disabled={showContextMenu}
-							onClick={() => {
-								if (showContextMenu || !textAreaRef.current) return
-
-								textAreaRef.current.focus()
-
-								setInputValue(`${inputValue} @`)
-								setShowContextMenu(true)
-								// Empty search query explicitly to show all options
-								// and set to "File" option by default
-								setSearchQuery("")
-								setSelectedMenuIndex(4)
-							}}
-						/>
-						<IconButton
-							className="hidden" // kilocode_change
-							iconClass="codicon-device-camera"
-							title={t("chat:addImages")}
-							disabled={shouldDisableImages}
-							onClick={onSelectImages}
-						/>
-						<IconButton
-							iconClass="codicon-send"
-							title={t("chat:sendMessage")}
-							disabled={sendingDisabled}
-							onClick={onSend}
-						/>
-=======
-					<div className={cn("flex", "items-center", "gap-0.5", "shrink-0")}>
 						<IndexingStatusBadge />
 						<StandardTooltip content={t("chat:addImages")}>
 							<button
@@ -1562,7 +1482,6 @@
 								<Image className="w-4 h-4" />
 							</button>
 						</StandardTooltip>
->>>>>>> 39ab0067
 					</div>
 				</div>
 
