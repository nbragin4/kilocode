--- conflicted
+++ resolved
@@ -210,11 +210,8 @@
 		maxReadFileLine,
 		showAutoApproveMenu, // kilocode_change
 		showTaskTimeline, // kilocode_change
-<<<<<<< HEAD
 		showTimestamps, // kilocode_change
-=======
 		hideCostBelowThreshold, // kilocode_change
->>>>>>> 87500a54
 		maxImageFileSize,
 		maxTotalImageSize,
 		terminalCompressProgressBar,
@@ -459,11 +456,8 @@
 			vscode.postMessage({ type: "alwaysAllowModeSwitch", bool: alwaysAllowModeSwitch })
 			vscode.postMessage({ type: "alwaysAllowSubtasks", bool: alwaysAllowSubtasks })
 			vscode.postMessage({ type: "showTaskTimeline", bool: showTaskTimeline }) // kilocode_change
-<<<<<<< HEAD
 			vscode.postMessage({ type: "showTimestamps", bool: showTimestamps }) // kilocode_change
-=======
 			vscode.postMessage({ type: "hideCostBelowThreshold", value: hideCostBelowThreshold }) // kilocode_change
->>>>>>> 87500a54
 			vscode.postMessage({ type: "alwaysAllowFollowupQuestions", bool: alwaysAllowFollowupQuestions })
 			vscode.postMessage({ type: "alwaysAllowUpdateTodoList", bool: alwaysAllowUpdateTodoList })
 			vscode.postMessage({ type: "followupAutoApproveTimeoutMs", value: followupAutoApproveTimeoutMs })
