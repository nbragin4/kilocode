import { useCallback, useState } from "react"
import { Checkbox } from "vscrui"
import { VSCodeTextField } from "@vscode/webview-ui-toolkit/react"

import type { ProviderSettings } from "@roo-code/types"

import { useAppTranslation } from "@src/i18n/TranslationContext"
import { VSCodeButtonLink } from "@src/components/common/VSCodeButtonLink"
import { useSelectedModel } from "@src/components/ui/hooks/useSelectedModel"

import { inputEventTransform, noTransform } from "../transforms"

type AnthropicProps = {
	apiConfiguration: ProviderSettings
	setApiConfigurationField: (field: keyof ProviderSettings, value: ProviderSettings[keyof ProviderSettings]) => void
}

export const Anthropic = ({ apiConfiguration, setApiConfigurationField }: AnthropicProps) => {
	const { t } = useAppTranslation()
	const selectedModel = useSelectedModel(apiConfiguration)

	const [anthropicBaseUrlSelected, setAnthropicBaseUrlSelected] = useState(!!apiConfiguration?.anthropicBaseUrl)

	// Check if the current model supports 1M context beta
	const supports1MContextBeta =
<<<<<<< HEAD
		selectedModel?.id === "claude-sonnet-4-20250514" || selectedModel?.id === "claude-4.5-sonnet"
=======
		selectedModel?.id === "claude-sonnet-4-20250514" || selectedModel?.id === "claude-sonnet-4-5"
>>>>>>> 8a29c80c

	const handleInputChange = useCallback(
		<K extends keyof ProviderSettings, E>(
			field: K,
			transform: (event: E) => ProviderSettings[K] = inputEventTransform,
		) =>
			(event: E | Event) => {
				setApiConfigurationField(field, transform(event as E))
			},
		[setApiConfigurationField],
	)

	return (
		<>
			<VSCodeTextField
				value={apiConfiguration?.apiKey || ""}
				type="password"
				onInput={handleInputChange("apiKey")}
				placeholder={t("settings:placeholders.apiKey")}
				className="w-full">
				<label className="block font-medium mb-1">{t("settings:providers.anthropicApiKey")}</label>
			</VSCodeTextField>
			<div className="text-sm text-vscode-descriptionForeground -mt-2">
				{t("settings:providers.apiKeyStorageNotice")}
			</div>
			{!apiConfiguration?.apiKey && (
				<VSCodeButtonLink href="https://console.anthropic.com/settings/keys" appearance="secondary">
					{t("settings:providers.getAnthropicApiKey")}
				</VSCodeButtonLink>
			)}
			<div>
				<Checkbox
					checked={anthropicBaseUrlSelected}
					onChange={(checked: boolean) => {
						setAnthropicBaseUrlSelected(checked)

						if (!checked) {
							setApiConfigurationField("anthropicBaseUrl", "")
							setApiConfigurationField("anthropicUseAuthToken", false)
						}
					}}>
					{t("settings:providers.useCustomBaseUrl")}
				</Checkbox>
				{anthropicBaseUrlSelected && (
					<>
						<VSCodeTextField
							value={apiConfiguration?.anthropicBaseUrl || ""}
							type="url"
							onInput={handleInputChange("anthropicBaseUrl")}
							placeholder="https://api.anthropic.com"
							className="w-full mt-1"
						/>
						<Checkbox
							checked={apiConfiguration?.anthropicUseAuthToken ?? false}
							onChange={handleInputChange("anthropicUseAuthToken", noTransform)}
							className="w-full mt-1">
							{t("settings:providers.anthropicUseAuthToken")}
						</Checkbox>
					</>
				)}
			</div>
			{supports1MContextBeta && (
				<div>
					<Checkbox
						checked={apiConfiguration?.anthropicBeta1MContext ?? false}
						onChange={(checked: boolean) => {
							setApiConfigurationField("anthropicBeta1MContext", checked)
						}}>
						{t("settings:providers.anthropic1MContextBetaLabel")}
					</Checkbox>
					<div className="text-sm text-vscode-descriptionForeground mt-1 ml-6">
						{t("settings:providers.anthropic1MContextBetaDescription")}
					</div>
				</div>
			)}
		</>
	)
}<|MERGE_RESOLUTION|>--- conflicted
+++ resolved
@@ -23,11 +23,7 @@
 
 	// Check if the current model supports 1M context beta
 	const supports1MContextBeta =
-<<<<<<< HEAD
-		selectedModel?.id === "claude-sonnet-4-20250514" || selectedModel?.id === "claude-4.5-sonnet"
-=======
 		selectedModel?.id === "claude-sonnet-4-20250514" || selectedModel?.id === "claude-sonnet-4-5"
->>>>>>> 8a29c80c
 
 	const handleInputChange = useCallback(
 		<K extends keyof ProviderSettings, E>(
