import { useState, useCallback, useEffect } from "react"
import { useEvent } from "react-use"
import { Checkbox } from "vscrui"
import { VSCodeButton, VSCodeTextField } from "@vscode/webview-ui-toolkit/react"

import {
	type ProviderSettings,
	type ModelInfo,
	type ReasoningEffort,
	type OrganizationAllowList,
	azureOpenAiDefaultApiVersion,
	openAiModelInfoSaneDefaults,
} from "@roo-code/types"

import { ExtensionMessage } from "@roo/ExtensionMessage"

import { useAppTranslation } from "@src/i18n/TranslationContext"
import { Button, StandardTooltip } from "@src/components/ui"

import { convertHeadersToObject } from "../utils/headers"
import { inputEventTransform, noTransform } from "../transforms"
import { ModelPicker } from "../ModelPicker"
import { R1FormatSetting } from "../R1FormatSetting"
import { ThinkingBudget } from "../ThinkingBudget"

type OpenAICompatibleProps = {
	apiConfiguration: ProviderSettings
	setApiConfigurationField: (field: keyof ProviderSettings, value: ProviderSettings[keyof ProviderSettings]) => void
	organizationAllowList: OrganizationAllowList
	modelValidationError?: string
}

export const OpenAICompatible = ({
	apiConfiguration,
	setApiConfigurationField,
	organizationAllowList,
	modelValidationError,
}: OpenAICompatibleProps) => {
	const { t } = useAppTranslation()

	const [azureApiVersionSelected, setAzureApiVersionSelected] = useState(!!apiConfiguration?.azureApiVersion)
	const [openAiLegacyFormatSelected, setOpenAiLegacyFormatSelected] = useState(!!apiConfiguration?.openAiLegacyFormat)

	const [openAiModels, setOpenAiModels] = useState<Record<string, ModelInfo> | null>(null)

	const [customHeaders, setCustomHeaders] = useState<[string, string][]>(() => {
		const headers = apiConfiguration?.openAiHeaders || {}
		return Object.entries(headers)
	})

	const handleAddCustomHeader = useCallback(() => {
		// Only update the local state to show the new row in the UI.
		setCustomHeaders((prev) => [...prev, ["", ""]])
		// Do not update the main configuration yet, wait for user input.
	}, [])

	const handleUpdateHeaderKey = useCallback((index: number, newKey: string) => {
		setCustomHeaders((prev) => {
			const updated = [...prev]

			if (updated[index]) {
				updated[index] = [newKey, updated[index][1]]
			}

			return updated
		})
	}, [])

	const handleUpdateHeaderValue = useCallback((index: number, newValue: string) => {
		setCustomHeaders((prev) => {
			const updated = [...prev]

			if (updated[index]) {
				updated[index] = [updated[index][0], newValue]
			}

			return updated
		})
	}, [])

	const handleRemoveCustomHeader = useCallback((index: number) => {
		setCustomHeaders((prev) => prev.filter((_, i) => i !== index))
	}, [])

	// Helper to convert array of tuples to object

	// Add effect to update the parent component's state when local headers change
	useEffect(() => {
		const timer = setTimeout(() => {
			const headerObject = convertHeadersToObject(customHeaders)
			setApiConfigurationField("openAiHeaders", headerObject)
		}, 300)

		return () => clearTimeout(timer)
	}, [customHeaders, setApiConfigurationField])

	const handleInputChange = useCallback(
		<K extends keyof ProviderSettings, E>(
			field: K,
			transform: (event: E) => ProviderSettings[K] = inputEventTransform,
		) =>
			(event: E | Event) => {
				setApiConfigurationField(field, transform(event as E))
			},
		[setApiConfigurationField],
	)

	const onMessage = useCallback((event: MessageEvent) => {
		const message: ExtensionMessage = event.data

		switch (message.type) {
			case "openAiModels": {
				const updatedModels = message.openAiModels ?? []
				setOpenAiModels(Object.fromEntries(updatedModels.map((item) => [item, openAiModelInfoSaneDefaults])))
				break
			}
		}
	}, [])

	useEvent("message", onMessage)

	return (
		<>
			<VSCodeTextField
				value={apiConfiguration?.openAiBaseUrl || ""}
				type="url"
				onInput={handleInputChange("openAiBaseUrl")}
				placeholder={t("settings:placeholders.baseUrl")}
				className="w-full">
				<label className="block font-medium mb-1">{t("settings:providers.openAiBaseUrl")}</label>
			</VSCodeTextField>
			<VSCodeTextField
				value={apiConfiguration?.openAiApiKey || ""}
				type="password"
				onInput={handleInputChange("openAiApiKey")}
				placeholder={t("settings:placeholders.apiKey")}
				className="w-full">
				<label className="block font-medium mb-1">{t("settings:providers.apiKey")}</label>
			</VSCodeTextField>
			<ModelPicker
				apiConfiguration={apiConfiguration}
				setApiConfigurationField={setApiConfigurationField}
				defaultModelId="gpt-4o"
				models={openAiModels}
				modelIdKey="openAiModelId"
				serviceName="OpenAI"
				serviceUrl="https://platform.openai.com"
				organizationAllowList={organizationAllowList}
				errorMessage={modelValidationError}
			/>
			<R1FormatSetting
				onChange={handleInputChange("openAiR1FormatEnabled", noTransform)}
				openAiR1FormatEnabled={apiConfiguration?.openAiR1FormatEnabled ?? false}
			/>
			<div>
				<Checkbox
					checked={openAiLegacyFormatSelected}
					onChange={(checked: boolean) => {
						setOpenAiLegacyFormatSelected(checked)
						setApiConfigurationField("openAiLegacyFormat", checked)
					}}>
					{t("settings:providers.useLegacyFormat")}
				</Checkbox>
			</div>
			<Checkbox
				checked={apiConfiguration?.openAiStreamingEnabled ?? true}
				onChange={handleInputChange("openAiStreamingEnabled", noTransform)}>
				{t("settings:modelInfo.enableStreaming")}
			</Checkbox>
			<div>
				<Checkbox
					checked={apiConfiguration?.includeMaxTokens ?? true}
					onChange={handleInputChange("includeMaxTokens", noTransform)}>
					{t("settings:includeMaxOutputTokens")}
				</Checkbox>
				<div className="text-sm text-vscode-descriptionForeground ml-6">
					{t("settings:includeMaxOutputTokensDescription")}
				</div>
			</div>
			<Checkbox
				checked={apiConfiguration?.openAiUseAzure ?? false}
				onChange={handleInputChange("openAiUseAzure", noTransform)}>
				{t("settings:modelInfo.useAzure")}
			</Checkbox>
			<div>
				<Checkbox
					checked={azureApiVersionSelected}
					onChange={(checked: boolean) => {
						setAzureApiVersionSelected(checked)

						if (!checked) {
							setApiConfigurationField("azureApiVersion", "")
						}
					}}>
					{t("settings:modelInfo.azureApiVersion")}
				</Checkbox>
				{azureApiVersionSelected && (
					<VSCodeTextField
						value={apiConfiguration?.azureApiVersion || ""}
						onInput={handleInputChange("azureApiVersion")}
						placeholder={`Default: ${azureOpenAiDefaultApiVersion}`}
						className="w-full mt-1"
					/>
				)}
			</div>

			{/* Custom Headers UI */}
			<div className="mb-4">
				<div className="flex justify-between items-center mb-2">
					<label className="block font-medium">{t("settings:providers.customHeaders")}</label>
					<StandardTooltip content={t("settings:common.add")}>
						<VSCodeButton appearance="icon" onClick={handleAddCustomHeader}>
							<span className="codicon codicon-add"></span>
						</VSCodeButton>
					</StandardTooltip>
				</div>
				{!customHeaders.length ? (
					<div className="text-sm text-vscode-descriptionForeground">
						{t("settings:providers.noCustomHeaders")}
					</div>
				) : (
					customHeaders.map(([key, value], index) => (
						<div key={index} className="flex items-center mb-2">
							<VSCodeTextField
								value={key}
								className="flex-1 mr-2"
								placeholder={t("settings:providers.headerName")}
								onInput={(e: any) => handleUpdateHeaderKey(index, e.target.value)}
							/>
							<VSCodeTextField
								value={value}
								className="flex-1 mr-2"
								placeholder={t("settings:providers.headerValue")}
								onInput={(e: any) => handleUpdateHeaderValue(index, e.target.value)}
							/>
							<StandardTooltip content={t("settings:common.remove")}>
								<VSCodeButton appearance="icon" onClick={() => handleRemoveCustomHeader(index)}>
									<span className="codicon codicon-trash"></span>
								</VSCodeButton>
							</StandardTooltip>
						</div>
					))
				)}
			</div>

			<div className="flex flex-col gap-1">
				<Checkbox
					checked={apiConfiguration.enableReasoningEffort ?? false}
					onChange={(checked: boolean) => {
						setApiConfigurationField("enableReasoningEffort", checked)

						if (!checked) {
							const { reasoningEffort: _, ...openAiCustomModelInfo } =
								apiConfiguration.openAiCustomModelInfo || openAiModelInfoSaneDefaults

							setApiConfigurationField("openAiCustomModelInfo", openAiCustomModelInfo)
						}
					}}>
					{t("settings:providers.setReasoningLevel")}
				</Checkbox>
				{!!apiConfiguration.enableReasoningEffort && (
					<ThinkingBudget
						apiConfiguration={{
							...apiConfiguration,
							reasoningEffort: apiConfiguration.openAiCustomModelInfo?.reasoningEffort,
						}}
						setApiConfigurationField={(field, value) => {
							if (field === "reasoningEffort") {
								const openAiCustomModelInfo =
									apiConfiguration.openAiCustomModelInfo || openAiModelInfoSaneDefaults

								setApiConfigurationField("openAiCustomModelInfo", {
									...openAiCustomModelInfo,
									reasoningEffort: value as ReasoningEffort,
								})
							}
						}}
						modelInfo={{
							...(apiConfiguration.openAiCustomModelInfo || openAiModelInfoSaneDefaults),
							supportsReasoningEffort: true,
						}}
					/>
				)}
			</div>
			<div className="flex flex-col gap-3">
				<div className="text-sm text-vscode-descriptionForeground whitespace-pre-line">
					{t("settings:providers.customModel.capabilities")}
				</div>

				<div>
					<VSCodeTextField
						value={
							apiConfiguration?.openAiCustomModelInfo?.maxTokens?.toString() ||
							openAiModelInfoSaneDefaults.maxTokens?.toString() ||
							""
						}
						type="text"
						style={{
							borderColor: (() => {
								const value = apiConfiguration?.openAiCustomModelInfo?.maxTokens

								if (!value) {
									return "var(--vscode-input-border)"
								}

								return value > 0 ? "var(--vscode-charts-green)" : "var(--vscode-errorForeground)"
							})(),
						}}
						onInput={handleInputChange("openAiCustomModelInfo", (e) => {
							const value = parseInt((e.target as HTMLInputElement).value)

							return {
								...(apiConfiguration?.openAiCustomModelInfo || openAiModelInfoSaneDefaults),
								maxTokens: isNaN(value) ? undefined : value,
							}
						})}
						placeholder={t("settings:placeholders.numbers.maxTokens")}
						className="w-full">
						<label className="block font-medium mb-1">
							{t("settings:providers.customModel.maxTokens.label")}
						</label>
					</VSCodeTextField>
					<div className="text-sm text-vscode-descriptionForeground">
						{t("settings:providers.customModel.maxTokens.description")}
					</div>
				</div>

				<div>
					<VSCodeTextField
						value={
							apiConfiguration?.openAiCustomModelInfo?.contextWindow?.toString() ||
							openAiModelInfoSaneDefaults.contextWindow?.toString() ||
							""
						}
						type="text"
						style={{
							borderColor: (() => {
								const value = apiConfiguration?.openAiCustomModelInfo?.contextWindow

								if (!value) {
									return "var(--vscode-input-border)"
								}

								return value > 0 ? "var(--vscode-charts-green)" : "var(--vscode-errorForeground)"
							})(),
						}}
						onInput={handleInputChange("openAiCustomModelInfo", (e) => {
							const value = (e.target as HTMLInputElement).value
							const parsed = parseInt(value)

							return {
								...(apiConfiguration?.openAiCustomModelInfo || openAiModelInfoSaneDefaults),
								contextWindow: isNaN(parsed) ? openAiModelInfoSaneDefaults.contextWindow : parsed,
							}
						})}
						placeholder={t("settings:placeholders.numbers.contextWindow")}
						className="w-full">
						<label className="block font-medium mb-1">
							{t("settings:providers.customModel.contextWindow.label")}
						</label>
					</VSCodeTextField>
					<div className="text-sm text-vscode-descriptionForeground">
						{t("settings:providers.customModel.contextWindow.description")}
					</div>
				</div>

				<div>
					<div className="flex items-center gap-1">
						<Checkbox
							checked={
								apiConfiguration?.openAiCustomModelInfo?.supportsImages ??
								openAiModelInfoSaneDefaults.supportsImages
							}
							onChange={handleInputChange("openAiCustomModelInfo", (checked) => {
								return {
									...(apiConfiguration?.openAiCustomModelInfo || openAiModelInfoSaneDefaults),
									supportsImages: checked,
								}
							})}>
							<span className="font-medium">
								{t("settings:providers.customModel.imageSupport.label")}
							</span>
						</Checkbox>
						<StandardTooltip content={t("settings:providers.customModel.imageSupport.description")}>
							<i
								className="codicon codicon-info text-vscode-descriptionForeground"
								style={{ fontSize: "12px" }}
							/>
						</StandardTooltip>
					</div>
					<div className="text-sm text-vscode-descriptionForeground pt-1">
						{t("settings:providers.customModel.imageSupport.description")}
					</div>
				</div>

				{/* kilocode_change: supports computer use => supports browser
				<div>
					<div className="flex items-center gap-1">
						<Checkbox
<<<<<<< HEAD
							checked={apiConfiguration?.openAiCustomModelInfo?.supportsComputerUse ?? false}
							onChange={handleInputChange("openAiCustomModelInfo", (checked) => {
								return {
									...(apiConfiguration?.openAiCustomModelInfo || openAiModelInfoSaneDefaults),
									supportsComputerUse: checked,
								}
							})}>
							<span className="font-medium">{t("settings:providers.customModel.computerUse.label")}</span>
						</Checkbox>
						<StandardTooltip content={t("settings:providers.customModel.computerUse.description")}>
							<i
								className="codicon codicon-info text-vscode-descriptionForeground"
								style={{ fontSize: "12px" }}
							/>
						</StandardTooltip>
					</div>
					<div className="text-sm text-vscode-descriptionForeground pt-1">
						{t("settings:providers.customModel.computerUse.description")}
					</div>
				</div>
				*/}

				<div>
					<div className="flex items-center gap-1">
						<Checkbox
=======
>>>>>>> 00518662
							checked={apiConfiguration?.openAiCustomModelInfo?.supportsPromptCache ?? false}
							onChange={handleInputChange("openAiCustomModelInfo", (checked) => {
								return {
									...(apiConfiguration?.openAiCustomModelInfo || openAiModelInfoSaneDefaults),
									supportsPromptCache: checked,
								}
							})}>
							<span className="font-medium">{t("settings:providers.customModel.promptCache.label")}</span>
						</Checkbox>
						<StandardTooltip content={t("settings:providers.customModel.promptCache.description")}>
							<i
								className="codicon codicon-info text-vscode-descriptionForeground"
								style={{ fontSize: "12px" }}
							/>
						</StandardTooltip>
					</div>
					<div className="text-sm text-vscode-descriptionForeground pt-1">
						{t("settings:providers.customModel.promptCache.description")}
					</div>
				</div>

				<div>
					<VSCodeTextField
						value={
							apiConfiguration?.openAiCustomModelInfo?.inputPrice?.toString() ??
							openAiModelInfoSaneDefaults.inputPrice?.toString() ??
							""
						}
						type="text"
						style={{
							borderColor: (() => {
								const value = apiConfiguration?.openAiCustomModelInfo?.inputPrice

								if (!value && value !== 0) {
									return "var(--vscode-input-border)"
								}

								return value >= 0 ? "var(--vscode-charts-green)" : "var(--vscode-errorForeground)"
							})(),
						}}
						onChange={handleInputChange("openAiCustomModelInfo", (e) => {
							const value = (e.target as HTMLInputElement).value
							const parsed = parseFloat(value)

							return {
								...(apiConfiguration?.openAiCustomModelInfo ?? openAiModelInfoSaneDefaults),
								inputPrice: isNaN(parsed) ? openAiModelInfoSaneDefaults.inputPrice : parsed,
							}
						})}
						placeholder={t("settings:placeholders.numbers.inputPrice")}
						className="w-full">
						<div className="flex items-center gap-1">
							<label className="block font-medium mb-1">
								{t("settings:providers.customModel.pricing.input.label")}
							</label>
							<StandardTooltip content={t("settings:providers.customModel.pricing.input.description")}>
								<i
									className="codicon codicon-info text-vscode-descriptionForeground"
									style={{ fontSize: "12px" }}
								/>
							</StandardTooltip>
						</div>
					</VSCodeTextField>
				</div>

				<div>
					<VSCodeTextField
						value={
							apiConfiguration?.openAiCustomModelInfo?.outputPrice?.toString() ||
							openAiModelInfoSaneDefaults.outputPrice?.toString() ||
							""
						}
						type="text"
						style={{
							borderColor: (() => {
								const value = apiConfiguration?.openAiCustomModelInfo?.outputPrice

								if (!value && value !== 0) {
									return "var(--vscode-input-border)"
								}

								return value >= 0 ? "var(--vscode-charts-green)" : "var(--vscode-errorForeground)"
							})(),
						}}
						onChange={handleInputChange("openAiCustomModelInfo", (e) => {
							const value = (e.target as HTMLInputElement).value
							const parsed = parseFloat(value)

							return {
								...(apiConfiguration?.openAiCustomModelInfo || openAiModelInfoSaneDefaults),
								outputPrice: isNaN(parsed) ? openAiModelInfoSaneDefaults.outputPrice : parsed,
							}
						})}
						placeholder={t("settings:placeholders.numbers.outputPrice")}
						className="w-full">
						<div className="flex items-center gap-1">
							<label className="block font-medium mb-1">
								{t("settings:providers.customModel.pricing.output.label")}
							</label>
							<StandardTooltip content={t("settings:providers.customModel.pricing.output.description")}>
								<i
									className="codicon codicon-info text-vscode-descriptionForeground"
									style={{ fontSize: "12px" }}
								/>
							</StandardTooltip>
						</div>
					</VSCodeTextField>
				</div>

				{apiConfiguration?.openAiCustomModelInfo?.supportsPromptCache && (
					<>
						<div>
							<VSCodeTextField
								value={apiConfiguration?.openAiCustomModelInfo?.cacheReadsPrice?.toString() ?? "0"}
								type="text"
								style={{
									borderColor: (() => {
										const value = apiConfiguration?.openAiCustomModelInfo?.cacheReadsPrice

										if (!value && value !== 0) {
											return "var(--vscode-input-border)"
										}

										return value >= 0
											? "var(--vscode-charts-green)"
											: "var(--vscode-errorForeground)"
									})(),
								}}
								onChange={handleInputChange("openAiCustomModelInfo", (e) => {
									const value = (e.target as HTMLInputElement).value
									const parsed = parseFloat(value)

									return {
										...(apiConfiguration?.openAiCustomModelInfo ?? openAiModelInfoSaneDefaults),
										cacheReadsPrice: isNaN(parsed) ? 0 : parsed,
									}
								})}
								placeholder={t("settings:placeholders.numbers.inputPrice")}
								className="w-full">
								<div className="flex items-center gap-1">
									<span className="font-medium">
										{t("settings:providers.customModel.pricing.cacheReads.label")}
									</span>
									<StandardTooltip
										content={t("settings:providers.customModel.pricing.cacheReads.description")}>
										<i
											className="codicon codicon-info text-vscode-descriptionForeground"
											style={{ fontSize: "12px" }}
										/>
									</StandardTooltip>
								</div>
							</VSCodeTextField>
						</div>
						<div>
							<VSCodeTextField
								value={apiConfiguration?.openAiCustomModelInfo?.cacheWritesPrice?.toString() ?? "0"}
								type="text"
								style={{
									borderColor: (() => {
										const value = apiConfiguration?.openAiCustomModelInfo?.cacheWritesPrice

										if (!value && value !== 0) {
											return "var(--vscode-input-border)"
										}

										return value >= 0
											? "var(--vscode-charts-green)"
											: "var(--vscode-errorForeground)"
									})(),
								}}
								onChange={handleInputChange("openAiCustomModelInfo", (e) => {
									const value = (e.target as HTMLInputElement).value
									const parsed = parseFloat(value)

									return {
										...(apiConfiguration?.openAiCustomModelInfo ?? openAiModelInfoSaneDefaults),
										cacheWritesPrice: isNaN(parsed) ? 0 : parsed,
									}
								})}
								placeholder={t("settings:placeholders.numbers.cacheWritePrice")}
								className="w-full">
								<div className="flex items-center gap-1">
									<label className="block font-medium mb-1">
										{t("settings:providers.customModel.pricing.cacheWrites.label")}
									</label>
									<StandardTooltip
										content={t("settings:providers.customModel.pricing.cacheWrites.description")}>
										<i
											className="codicon codicon-info text-vscode-descriptionForeground"
											style={{ fontSize: "12px" }}
										/>
									</StandardTooltip>
								</div>
							</VSCodeTextField>
						</div>
					</>
				)}

				<Button
					variant="secondary"
					onClick={() => setApiConfigurationField("openAiCustomModelInfo", openAiModelInfoSaneDefaults)}>
					{t("settings:providers.customModel.resetDefaults")}
				</Button>
			</div>
		</>
	)
}<|MERGE_RESOLUTION|>--- conflicted
+++ resolved
@@ -393,38 +393,9 @@
 					</div>
 				</div>
 
-				{/* kilocode_change: supports computer use => supports browser
 				<div>
 					<div className="flex items-center gap-1">
 						<Checkbox
-<<<<<<< HEAD
-							checked={apiConfiguration?.openAiCustomModelInfo?.supportsComputerUse ?? false}
-							onChange={handleInputChange("openAiCustomModelInfo", (checked) => {
-								return {
-									...(apiConfiguration?.openAiCustomModelInfo || openAiModelInfoSaneDefaults),
-									supportsComputerUse: checked,
-								}
-							})}>
-							<span className="font-medium">{t("settings:providers.customModel.computerUse.label")}</span>
-						</Checkbox>
-						<StandardTooltip content={t("settings:providers.customModel.computerUse.description")}>
-							<i
-								className="codicon codicon-info text-vscode-descriptionForeground"
-								style={{ fontSize: "12px" }}
-							/>
-						</StandardTooltip>
-					</div>
-					<div className="text-sm text-vscode-descriptionForeground pt-1">
-						{t("settings:providers.customModel.computerUse.description")}
-					</div>
-				</div>
-				*/}
-
-				<div>
-					<div className="flex items-center gap-1">
-						<Checkbox
-=======
->>>>>>> 00518662
 							checked={apiConfiguration?.openAiCustomModelInfo?.supportsPromptCache ?? false}
 							onChange={handleInputChange("openAiCustomModelInfo", (checked) => {
 								return {
