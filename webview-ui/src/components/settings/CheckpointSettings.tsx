import { HTMLAttributes } from "react"
import { useAppTranslation } from "@/i18n/TranslationContext"
import { VSCodeCheckbox } from "@vscode/webview-ui-toolkit/react"
import { GitBranch } from "lucide-react"

import { CheckpointStorage } from "../../../../src/shared/checkpoints"

import { SetCachedStateField } from "./types"
import { SectionHeader } from "./SectionHeader"
import { Section } from "./Section"

type CheckpointSettingsProps = HTMLAttributes<HTMLDivElement> & {
	enableCheckpoints?: boolean
	checkpointStorage?: CheckpointStorage
	setCachedStateField: SetCachedStateField<"enableCheckpoints" | "checkpointStorage">
}

export const CheckpointSettings = ({
	enableCheckpoints,
	checkpointStorage = "task",
	setCachedStateField,
	...props
}: CheckpointSettingsProps) => {
	const { t } = useAppTranslation()
	return (
		<div {...props}>
			<SectionHeader>
				<div className="flex items-center gap-2">
					<GitBranch className="w-4" />
					<div>{t("settings:sections.checkpoints")}</div>
				</div>
			</SectionHeader>

			<Section>
				<div>
					<VSCodeCheckbox
						checked={enableCheckpoints}
						onChange={(e: any) => {
							setCachedStateField("enableCheckpoints", e.target.checked)
						}}>
						<span className="font-medium">{t("settings:checkpoints.enable.label")}</span>
					</VSCodeCheckbox>
					<p className="text-vscode-descriptionForeground text-sm mt-0">
<<<<<<< HEAD
						When enabled, Kilo Code will automatically create checkpoints during task execution, making it
						easy to review changes or revert to earlier states.
=======
						{t("settings:checkpoints.enable.description")}
>>>>>>> 95ba760d
					</p>
				</div>
			</Section>
		</div>
	)
}<|MERGE_RESOLUTION|>--- conflicted
+++ resolved
@@ -41,12 +41,7 @@
 						<span className="font-medium">{t("settings:checkpoints.enable.label")}</span>
 					</VSCodeCheckbox>
 					<p className="text-vscode-descriptionForeground text-sm mt-0">
-<<<<<<< HEAD
-						When enabled, Kilo Code will automatically create checkpoints during task execution, making it
-						easy to review changes or revert to earlier states.
-=======
 						{t("settings:checkpoints.enable.description")}
->>>>>>> 95ba760d
 					</p>
 				</div>
 			</Section>
