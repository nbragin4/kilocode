--- conflicted
+++ resolved
@@ -17,7 +17,6 @@
 
 type CheckpointSettingsProps = HTMLAttributes<HTMLDivElement> & {
 	enableCheckpoints?: boolean
-<<<<<<< HEAD
 	// kilocode_change start
 	autoPurgeEnabled?: boolean
 	autoPurgeDefaultRetentionDays?: number
@@ -35,15 +34,11 @@
 	>
 	onManualPurge?: () => void
 	// kilocode_change end
-=======
 	checkpointTimeout?: number
-	setCachedStateField: SetCachedStateField<"enableCheckpoints" | "checkpointTimeout">
->>>>>>> 00518662
 }
 
 export const CheckpointSettings = ({
 	enableCheckpoints,
-<<<<<<< HEAD
 	// kilocode_change start
 	autoPurgeEnabled,
 	autoPurgeDefaultRetentionDays,
@@ -51,13 +46,10 @@
 	autoPurgeCompletedTaskRetentionDays,
 	autoPurgeIncompleteTaskRetentionDays,
 	autoPurgeLastRunTimestamp,
-	setCachedStateField,
 	onManualPurge,
 	// kilocode_change end
-=======
 	checkpointTimeout,
 	setCachedStateField,
->>>>>>> 00518662
 	...props
 }: CheckpointSettingsProps) => {
 	const { t } = useAppTranslation()
