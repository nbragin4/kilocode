--- conflicted
+++ resolved
@@ -23,7 +23,6 @@
 	deepSeekDefaultModelId,
 	moonshotDefaultModelId,
 	// kilocode_change start
-	minimaxDefaultModelId,
 	syntheticDefaultModelId,
 	ovhCloudAiEndpointsDefaultModelId,
 	inceptionDefaultModelId,
@@ -45,13 +44,7 @@
 	rooDefaultModelId,
 	vercelAiGatewayDefaultModelId,
 	deepInfraDefaultModelId,
-<<<<<<< HEAD
-	ovhCloudAiEndpointsDefaultModelId, // kilocode_change
-	inceptionDefaultModelId, // kilocode_change
-	nativeFunctionCallingProviders, // kilocode_change: Added import for native function calling providers
 	minimaxDefaultModelId,
-=======
->>>>>>> 6d81c02b
 } from "@roo-code/types"
 
 import { vscode } from "@src/utils/vscode"
@@ -114,7 +107,6 @@
 	Synthetic,
 	OvhCloudAiEndpoints,
 	Inception,
-	MiniMax,
 	// kilocode_change end
 	ZAi,
 	Fireworks,
@@ -426,7 +418,6 @@
 				// kilocode_change start
 				kilocode: { field: "kilocodeModel", default: kilocodeDefaultModel },
 				"gemini-cli": { field: "apiModelId", default: geminiCliDefaultModelId },
-				minimax: { field: "apiModelId", default: minimaxDefaultModelId },
 				synthetic: { field: "apiModelId", default: syntheticDefaultModelId },
 				ovhcloud: { field: "ovhCloudAiEndpointsModelId", default: ovhCloudAiEndpointsDefaultModelId },
 				inception: { field: "inceptionLabsModelId", default: inceptionDefaultModelId },
@@ -741,14 +732,11 @@
 				/>
 			)}
 
-<<<<<<< HEAD
-			{/* kilocode_change start */}
-=======
 			{selectedProvider === "minimax" && (
 				<MiniMax apiConfiguration={apiConfiguration} setApiConfigurationField={setApiConfigurationField} />
 			)}
->>>>>>> 6d81c02b
-
+
+			{/* kilocode_change start */}
 			{selectedProvider === "gemini-cli" && (
 				<GeminiCli apiConfiguration={apiConfiguration} setApiConfigurationField={setApiConfigurationField} />
 			)}
