--- conflicted
+++ resolved
@@ -707,22 +707,7 @@
  */
 
 export const MODELS_BY_PROVIDER: Record<
-<<<<<<< HEAD
-	Exclude<
-		ProviderName,
-		| "fake-ai"
-		| "human-relay"
-		// kilocode_change start
-		| "gemini"
-		| "gemini-cli"
-		// kilocode_change end
-		| "lmstudio"
-		| "openai"
-		| "ollama"
-	>,
-=======
-	Exclude<ProviderName, "fake-ai" | "human-relay" | "gemini-cli" | "openai">,
->>>>>>> 2dfd5b19
+	Exclude<ProviderName, "fake-ai" | "human-relay" | "gemini-cli" | "openai" | "gemini">, // kilocode_change: add gemini
 	{ id: ProviderName; label: string; models: string[] }
 > = {
 	anthropic: {
