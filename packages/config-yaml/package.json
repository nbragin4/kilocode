{
  "name": "@continuedev/config-yaml",
<<<<<<< HEAD
  "version": "1.0.30",
=======
  "version": "1.0.31",
>>>>>>> b2d04235
  "description": "",
  "main": "dist/index.js",
  "types": "dist/index.d.ts",
  "type": "module",
  "scripts": {
    "test": "cross-env NODE_OPTIONS=--experimental-vm-modules jest",
    "build": "tsc"
  },
  "author": "Continue Dev, Inc.",
  "license": "Apache-2.0",
  "dependencies": {
    "@continuedev/config-types": "^1.0.14",
    "yaml": "^2.6.1",
    "zod": "^3.23.8"
  },
  "devDependencies": {
    "@types/jest": "^29.5.14",
    "cross-env": "^7.0.3",
    "jest": "^29.7.0",
    "ts-jest": "^29.2.3",
    "ts-node": "^10.9.2"
  }
}<|MERGE_RESOLUTION|>--- conflicted
+++ resolved
@@ -1,10 +1,6 @@
 {
   "name": "@continuedev/config-yaml",
-<<<<<<< HEAD
-  "version": "1.0.30",
-=======
   "version": "1.0.31",
->>>>>>> b2d04235
   "description": "",
   "main": "dist/index.js",
   "types": "dist/index.d.ts",
