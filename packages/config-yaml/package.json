{
  "name": "@continuedev/config-yaml",
<<<<<<< HEAD
  "version": "1.0.77",
=======
  "version": "1.0.78",
>>>>>>> 0400b20e
  "description": "",
  "main": "dist/index.js",
  "types": "dist/index.d.ts",
  "type": "module",
  "bin": {
    "@continuedev/config-yaml": "./dist/cli.js"
  },
  "scripts": {
    "test": "cross-env NODE_OPTIONS=--experimental-vm-modules jest",
    "build": "tsc"
  },
  "author": "Continue Dev, Inc.",
  "license": "Apache-2.0",
  "dependencies": {
    "@continuedev/config-types": "^1.0.14",
    "yaml": "^2.6.1",
    "zod": "^3.24.2"
  },
  "devDependencies": {
    "@types/jest": "^29.5.14",
    "@types/node": "^20.0.0",
    "cross-env": "^7.0.3",
    "jest": "^29.7.0",
    "ts-jest": "^29.2.3",
    "ts-node": "^10.9.2"
  }
}<|MERGE_RESOLUTION|>--- conflicted
+++ resolved
@@ -1,10 +1,6 @@
 {
   "name": "@continuedev/config-yaml",
-<<<<<<< HEAD
-  "version": "1.0.77",
-=======
   "version": "1.0.78",
->>>>>>> 0400b20e
   "description": "",
   "main": "dist/index.js",
   "types": "dist/index.d.ts",
