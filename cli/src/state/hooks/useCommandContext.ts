--- conflicted
+++ resolved
@@ -74,11 +74,8 @@
 	const currentProvider = useAtomValue(providerAtom)
 	const extensionState = useAtomValue(extensionStateAtom)
 	const kilocodeDefaultModel = extensionState?.kilocodeDefaultModel || ""
-<<<<<<< HEAD
 	const customModes = extensionState?.customModes || []
-=======
 	const isParallelMode = useAtomValue(isParallelModeAtom)
->>>>>>> b857bc06
 
 	// Get profile state
 	const profileData = useAtomValue(profileDataAtom)
@@ -168,12 +165,9 @@
 			balanceData,
 			profileLoading,
 			balanceLoading,
-<<<<<<< HEAD
 			customModes,
-=======
 			setCommittingParallelMode,
 			isParallelMode,
->>>>>>> b857bc06
 		],
 	)
 
