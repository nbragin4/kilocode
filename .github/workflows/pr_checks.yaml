name: PR checks

on:
  pull_request:
    branches:
      - main
    paths:
      - "extensions/vscode/**"
      - "core/**"
      - "gui/**"
      - ".github/workflows/**"

  push:
    branches:
      - main
    paths:
      - "extensions/intellij/**"
      - "extensions/vscode/**"
      - "core/**"
      - "gui/**"
      - ".github/workflows/**"

jobs:
  install-root:
    runs-on: ubuntu-latest
    steps:
      - uses: actions/checkout@v4
      - uses: actions/setup-node@v4
        with:
          node-version-file: ".nvmrc"

      - uses: actions/cache@v4
        id: root-cache
        with:
          path: node_modules
          key: ${{ runner.os }}-root-node-modules-${{ hashFiles('package-lock.json') }}

      - name: Install root dependencies
        if: steps.root-cache.outputs.cache-hit != 'true'
        run: npm ci

  install-core:
    needs: install-root
    runs-on: ubuntu-latest
    steps:
      - uses: actions/checkout@v4
      - uses: actions/setup-node@v4
        with:
          node-version-file: ".nvmrc"

      - uses: actions/cache@v4
        id: root-cache
        with:
          path: node_modules
          key: ${{ runner.os }}-root-node-modules-${{ hashFiles('package-lock.json') }}

      - uses: actions/cache@v4
        id: core-cache
        with:
          path: core/node_modules
          key: ${{ runner.os }}-core-node-modules-${{ hashFiles('core/package-lock.json') }}

      - name: Install core dependencies
        if: steps.core-cache.outputs.cache-hit != 'true'
        run: |
          cd core
          npm ci

  core-checks:
    needs: install-core
    runs-on: ubuntu-latest
    steps:
      - uses: actions/checkout@v4
      - uses: actions/setup-node@v4
        with:
          node-version-file: ".nvmrc"

      - uses: actions/cache@v4
        id: root-cache
        with:
          path: node_modules
          key: ${{ runner.os }}-root-node-modules-${{ hashFiles('package-lock.json') }}

      - uses: actions/cache@v4
        id: core-cache
        with:
          path: core/node_modules
          key: ${{ runner.os }}-core-node-modules-${{ hashFiles('core/package-lock.json') }}

      - name: Type check and lint
        run: |
          cd core
          npx tsc --noEmit
          npm run lint
        env:
          OPENAI_API_KEY: ${{ secrets.OPENAI_API_KEY }}

  install-gui:
<<<<<<< HEAD
    needs: [ install-root, install-core ]
=======
    needs: [install-root, install-core]
>>>>>>> 50ed76b7
    runs-on: ubuntu-latest
    steps:
      - uses: actions/checkout@v4
      - uses: actions/setup-node@v4
        with:
          node-version-file: ".nvmrc"

      - uses: actions/cache@v4
        with:
          path: node_modules
          key: ${{ runner.os }}-root-node-modules-${{ hashFiles('package-lock.json') }}

      - uses: actions/cache@v4
        with:
          path: core/node_modules
          key: ${{ runner.os }}-core-node-modules-${{ hashFiles('core/package-lock.json') }}

      - uses: actions/cache@v4
        id: gui-cache
        with:
          path: gui/node_modules
          key: ${{ runner.os }}-gui-node-modules-${{ hashFiles('gui/package-lock.json') }}

      - name: Install gui dependencies
        if: steps.gui-cache.outputs.cache-hit != 'true'
        run: |
          cd gui
          npm ci

  gui-checks:
    needs: install-gui
    runs-on: ubuntu-latest
    steps:
      - uses: actions/checkout@v4
      - uses: actions/setup-node@v4
        with:
          node-version-file: ".nvmrc"

      - uses: actions/cache@v4
        with:
          path: node_modules
          key: ${{ runner.os }}-root-node-modules-${{ hashFiles('package-lock.json') }}

      - uses: actions/cache@v4
        with:
          path: core/node_modules
          key: ${{ runner.os }}-core-node-modules-${{ hashFiles('core/package-lock.json') }}

      - uses: actions/cache@v4
        id: gui-cache
        with:
          path: gui/node_modules
          key: ${{ runner.os }}-gui-node-modules-${{ hashFiles('gui/package-lock.json') }}

      - name: Type check
        run: |
          cd gui
          npx tsc --noEmit

  binary-checks:
<<<<<<< HEAD
    needs: [ install-root, install-core ]
=======
    needs: [install-root, install-core]
>>>>>>> 50ed76b7
    runs-on: ubuntu-latest
    steps:
      - uses: actions/checkout@v4
      - uses: actions/setup-node@v4
        with:
          node-version-file: ".nvmrc"

      - uses: actions/cache@v4
        with:
          path: node_modules
          key: ${{ runner.os }}-root-node-modules-${{ hashFiles('package-lock.json') }}

      - uses: actions/cache@v4
        with:
          path: core/node_modules
          key: ${{ runner.os }}-core-node-modules-${{ hashFiles('core/package-lock.json') }}

      - uses: actions/cache@v4
        id: binary-cache
        with:
          path: binary/node_modules
          key: ${{ runner.os }}-binary-node-modules-${{ hashFiles('binary/package-lock.json') }}

      - name: Install binary dependencies
        if: steps.binary-cache.outputs.cache-hit != 'true'
        run: |
          cd binary
          npm ci

      - name: Type check
        run: |
          cd binary
          npx tsc --noEmit

  install-vscode:
<<<<<<< HEAD
    needs: [ install-root, install-core ]
=======
    needs: [install-root, install-core]
>>>>>>> 50ed76b7
    runs-on: ubuntu-latest
    steps:
      - uses: actions/checkout@v4
      - uses: actions/setup-node@v4
        with:
          node-version-file: ".nvmrc"

      - uses: actions/cache@v4
        with:
          path: node_modules
          key: ${{ runner.os }}-root-node-modules-${{ hashFiles('package-lock.json') }}

      - uses: actions/cache@v4
        with:
          path: core/node_modules
          key: ${{ runner.os }}-core-node-modules-${{ hashFiles('core/package-lock.json') }}

      - uses: actions/cache@v4
        id: vscode-cache
        with:
          path: extensions/vscode/node_modules
          key: ${{ runner.os }}-vscode-node-modules-${{ hashFiles('extensions/vscode/package-lock.json') }}

      - name: Install vscode dependencies
        if: steps.vscode-cache.outputs.cache-hit != 'true'
        run: |
          cd extensions/vscode
          npm ci
        env:
          GITHUB_TOKEN: ${{ secrets.CI_GITHUB_TOKEN }}

  vscode-checks:
    needs: install-vscode
    runs-on: ubuntu-latest
    steps:
      - uses: actions/checkout@v4
      - uses: actions/setup-node@v4
        with:
          node-version-file: ".nvmrc"

      - uses: actions/cache@v4
        with:
          path: node_modules
          key: ${{ runner.os }}-root-node-modules-${{ hashFiles('package-lock.json') }}

      - uses: actions/cache@v4
        with:
          path: core/node_modules
          key: ${{ runner.os }}-core-node-modules-${{ hashFiles('core/package-lock.json') }}

      - uses: actions/cache@v4
        id: vscode-cache
        with:
          path: extensions/vscode/node_modules
          key: ${{ runner.os }}-vscode-node-modules-${{ hashFiles('extensions/vscode/package-lock.json') }}

      - name: Type check and lint
        run: |
          cd extensions/vscode
          npx tsc --noEmit
          npm run lint

  core-tests:
    needs: install-core
    runs-on: ubuntu-latest
    steps:
      - uses: actions/checkout@v4
      - uses: actions/setup-node@v4
        with:
          node-version-file: ".nvmrc"

      - uses: actions/cache@v4
        with:
          path: core/node_modules
          key: ${{ runner.os }}-core-node-modules-${{ hashFiles('core/package-lock.json') }}

      - name: Run core tests
        run: |
          cd core
          npm test

  vscode-get-test-file-matrix:
    runs-on: ubuntu-latest
<<<<<<< HEAD
    needs: [ install-root, install-vscode ]
=======
    needs: [install-root, install-vscode]
>>>>>>> 50ed76b7
    outputs:
      test_file_matrix: ${{ steps.vscode-get-test-file-matrix.outputs.test_file_matrix }}
    steps:
      - uses: actions/checkout@v4

      - name: Cache node modules
        uses: actions/cache@v3
        with:
          path: extensions/vscode/node_modules
          key: ${{ runner.os }}-vscode-node-modules-${{ hashFiles('extensions/vscode/package-lock.json') }}

      - name: Get test files
        id: vscode-get-test-file-matrix
        run: |
          cd extensions/vscode
          npm ci
          npm run e2e:compile
          FILES=$(ls -1 e2e/_output/tests/*.test.js | jq -R . | jq -s .)
          echo "test_file_matrix<<EOF" >> $GITHUB_OUTPUT
          echo "$FILES" >> $GITHUB_OUTPUT
          echo "EOF" >> $GITHUB_OUTPUT

      - name: Debug Outputs
        run: |
          echo "Test files: ${{ steps.vscode-get-test-file-matrix.outputs.test_file_matrix }}"

  vscode-package-extension:
    runs-on: ubuntu-latest
<<<<<<< HEAD
    needs: [ install-vscode, install-core ]
=======
    needs: [install-vscode, install-core]
>>>>>>> 50ed76b7
    steps:
      - uses: actions/checkout@v4
      - uses: actions/setup-node@v4
        with:
          node-version-file: ".nvmrc"

      - uses: actions/cache@v4
        id: vscode-node-modules-cache
        with:
          path: extensions/vscode/node_modules
          key: ${{ runner.os }}-vscode-node-modules-${{ hashFiles('extensions/vscode/package-lock.json') }}

      - uses: actions/cache@v4
        id: core-node-modules-cache
        with:
          path: core/node_modules
          key: ${{ runner.os }}-core-node-modules-${{ hashFiles('core/package-lock.json') }}

      - name: Package extension
        run: |
          cd extensions/vscode
          npm run package

      - name: Upload build artifact
        uses: actions/upload-artifact@v4
        with:
          name: vscode-extension-build
          path: extensions/vscode/build

  vscode-download-e2e-dependencies:
    runs-on: ubuntu-latest
<<<<<<< HEAD
    needs: [ install-vscode, install-core ]
=======
    needs: [install-vscode, install-core]
>>>>>>> 50ed76b7
    steps:
      - uses: actions/checkout@v4
      - uses: actions/setup-node@v4
        with:
          node-version-file: ".nvmrc"

      - uses: actions/cache@v4
        id: vscode-node-modules-cache
        with:
          path: extensions/vscode/node_modules
          key: ${{ runner.os }}-vscode-node-modules-${{ hashFiles('extensions/vscode/package-lock.json') }}

      - uses: actions/cache@v4
        id: storage-cache
        with:
          path: extensions/vscode/e2e/storage
          key: ${{ runner.os }}-vscode-storage-${{ hashFiles('extensions/vscode/package-lock.json') }}

      - name: Download Dependencies
        if: steps.storage-cache.outputs.cache-hit != 'true'
        run: |
          cd extensions/vscode
          npm run e2e:ci:download

      - name: Upload e2e dependencies
        uses: actions/upload-artifact@v4
        with:
          name: vscode-e2e-dependencies
          path: extensions/vscode/e2e/storage

  vscode-e2e-tests:
    name: ${{ matrix.test_file }}"
    needs:
      [
        vscode-download-e2e-dependencies,
        vscode-get-test-file-matrix,
        vscode-package-extension,
        install-vscode,
        install-core,
      ]
    runs-on: ubuntu-latest
    strategy:
      fail-fast: false
      matrix:
        test_file: ${{ fromJson(needs.vscode-get-test-file-matrix.outputs.test_file_matrix) }}
    steps:
      - uses: actions/checkout@v4
      - uses: actions/setup-node@v4
        with:
          node-version-file: ".nvmrc"

      - uses: actions/cache@v4
        id: vscode-node-modules-cache
        with:
          path: extensions/vscode/node_modules
          key: ${{ runner.os }}-vscode-node-modules-${{ hashFiles('extensions/vscode/package-lock.json') }}

      - name: Download build artifact
        uses: actions/download-artifact@v4
        with:
          name: vscode-extension-build
          path: extensions/vscode/build

      - name: Download e2e dependencies
        uses: actions/download-artifact@v4
        with:
          name: vscode-e2e-dependencies
          path: extensions/vscode/e2e/storage

      - name: Fix VSCode binary permissions
        run: |
          chmod +x extensions/vscode/e2e/storage/VSCode-linux-x64/code
          chmod +x extensions/vscode/e2e/storage/chromedriver-linux64/chromedriver

      - name: Set up SSH
        env:
          SSH_KEY: ${{ secrets.GH_ACTIONS_SSH_TEST_KEY_PEM }}
          SSH_HOST: ${{ secrets.GH_ACTIONS_SSH_TEST_DNS_NAME }}
        run: |
          mkdir -p ~/.ssh
          echo "$SSH_KEY" > ~/.ssh/id_rsa
          chmod 600 ~/.ssh/id_rsa
          ssh-keyscan -H "$SSH_HOST" >> ~/.ssh/known_hosts
          echo -e "Host ssh-test-container\n\tHostName $SSH_HOST\n\tUser ec2-user\n\tIdentityFile ~/.ssh/id_rsa" >> ~/.ssh/config

      - name: Set up Xvfb
        run: |
          Xvfb :99 &
          export DISPLAY=:99

      - name: Run e2e tests
        run: |
          cd extensions/vscode
          TEST_FILE="${{ matrix.test_file }}" npm run e2e:ci:run

        env:
          DISPLAY: :99

      - name: Upload e2e test screenshots
        if: failure()
        uses: actions/upload-artifact@v4
        with:
          name: e2e-failure-screenshots
          path: extensions/vscode/e2e/storage/screenshots

  gui-tests:
<<<<<<< HEAD
    needs: [ install-gui, install-core ]
=======
    needs: [install-gui, install-core]
>>>>>>> 50ed76b7
    runs-on: ubuntu-latest
    steps:
      - uses: actions/checkout@v4
      - uses: actions/setup-node@v4
        with:
          node-version-file: ".nvmrc"

      - uses: actions/cache@v4
        id: gui-cache
        with:
          path: gui/node_modules
          key: ${{ runner.os }}-gui-node-modules-${{ hashFiles('gui/package-lock.json') }}

      - uses: actions/cache@v4
        with:
          path: core/node_modules
          key: ${{ runner.os }}-core-node-modules-${{ hashFiles('core/package-lock.json') }}

      - name: Install GUI dependencies
        if: steps.gui-cache.outputs.cache-hit != 'true'
        run: cd gui && npm ci
        env:
          GITHUB_TOKEN: ${{ secrets.CI_GITHUB_TOKEN }}

      - name: Run gui tests
        run: |
          cd gui
          npm test

  jetbrains-tests:
<<<<<<< HEAD
    needs: [ install-root, core-checks ]
=======
    needs: [install-root, install-core]
>>>>>>> 50ed76b7
    runs-on: ubuntu-latest
    steps:
      - uses: actions/checkout@v4

      - uses: actions/cache@v4
        with:
          path: core/node_modules
          key: ${{ runner.os }}-core-node-modules-${{ hashFiles('core/package-lock.json') }}

      - name: Setup Java
        uses: actions/setup-java@v4.5.0
        with:
          distribution: zulu
          java-version: 17

      - name: Setup FFmpeg
        uses: AnimMouse/setup-ffmpeg@v1
        with:
          token: ${{ secrets.GITHUB_TOKEN }}

      - name: Setup Gradle
        uses: gradle/actions/setup-gradle@v3

      - name: Use Node.js from .nvmrc
        uses: actions/setup-node@v4
        with:
          node-version-file: ".nvmrc"

      - uses: actions/cache@v4
        id: gui-cache
        with:
          path: gui/node_modules
          key: ${{ runner.os }}-gui-node-modules-${{ hashFiles('gui/package-lock.json') }}

      # We can shave off another minute off our CI script by finding a way to share this with vscode-tests
      - name: Run prepackage script
        run: |
          cd extensions/vscode
          npm ci
          npm run prepackage
        env:
          # https://github.com/microsoft/vscode-ripgrep/issues/9#issuecomment-643965333
          GITHUB_TOKEN: ${{ secrets.CI_GITHUB_TOKEN }}

      - uses: actions/cache@v4
        id: binary-cache
        with:
          path: binary/node_modules
          key: ${{ runner.os }}-binary-node-modules-${{ hashFiles('binary/package-lock.json') }}

      - name: Build the binaries
        run: |
          cd binary
          npm run build

      - name: Start test IDE
        run: |
          cd extensions/intellij
          export DISPLAY=:99.0
          export CONTINUE_GLOBAL_DIR=${{ github.workspace }}/extensions/intellij/src/test/kotlin/com/github/continuedev/continueintellijextension/e2e/test-continue
          Xvfb -ac :99 -screen 0 1920x1080x24 &
          sleep 10
          mkdir -p build/reports
          ./gradlew runIdeForUiTests  &

      - name: Wait for JB connection
        uses: jtalk/url-health-check-action@v3
        with:
          url: http://127.0.0.1:8082
          max-attempts: 15
          retry-delay: 5s

      - name: Run tests
        run: |
          cd extensions/intellij
          export DISPLAY=:99.0
          ./gradlew test

      - name: Move video
        if: ${{ failure() }}
        run: |
          cd extensions/intellij
          mv video build/reports

      - name: Copy logs
        if: ${{ failure() }}
        run: |
          cd extensions/intellij
          mv build/idea-sandbox/system/log/ build/reports

      - name: Save fails report
        if: ${{ failure() }}
        uses: actions/upload-artifact@v4
        with:
          name: jb-failure-report
          path: |
            ${{ github.workspace }}/extensions/intellij/build/reports

<|MERGE_RESOLUTION|>--- conflicted
+++ resolved
@@ -96,11 +96,7 @@
           OPENAI_API_KEY: ${{ secrets.OPENAI_API_KEY }}
 
   install-gui:
-<<<<<<< HEAD
     needs: [ install-root, install-core ]
-=======
-    needs: [install-root, install-core]
->>>>>>> 50ed76b7
     runs-on: ubuntu-latest
     steps:
       - uses: actions/checkout@v4
@@ -161,11 +157,7 @@
           npx tsc --noEmit
 
   binary-checks:
-<<<<<<< HEAD
     needs: [ install-root, install-core ]
-=======
-    needs: [install-root, install-core]
->>>>>>> 50ed76b7
     runs-on: ubuntu-latest
     steps:
       - uses: actions/checkout@v4
@@ -201,11 +193,7 @@
           npx tsc --noEmit
 
   install-vscode:
-<<<<<<< HEAD
     needs: [ install-root, install-core ]
-=======
-    needs: [install-root, install-core]
->>>>>>> 50ed76b7
     runs-on: ubuntu-latest
     steps:
       - uses: actions/checkout@v4
@@ -289,11 +277,7 @@
 
   vscode-get-test-file-matrix:
     runs-on: ubuntu-latest
-<<<<<<< HEAD
     needs: [ install-root, install-vscode ]
-=======
-    needs: [install-root, install-vscode]
->>>>>>> 50ed76b7
     outputs:
       test_file_matrix: ${{ steps.vscode-get-test-file-matrix.outputs.test_file_matrix }}
     steps:
@@ -322,11 +306,7 @@
 
   vscode-package-extension:
     runs-on: ubuntu-latest
-<<<<<<< HEAD
     needs: [ install-vscode, install-core ]
-=======
-    needs: [install-vscode, install-core]
->>>>>>> 50ed76b7
     steps:
       - uses: actions/checkout@v4
       - uses: actions/setup-node@v4
@@ -358,11 +338,7 @@
 
   vscode-download-e2e-dependencies:
     runs-on: ubuntu-latest
-<<<<<<< HEAD
     needs: [ install-vscode, install-core ]
-=======
-    needs: [install-vscode, install-core]
->>>>>>> 50ed76b7
     steps:
       - uses: actions/checkout@v4
       - uses: actions/setup-node@v4
@@ -469,11 +445,7 @@
           path: extensions/vscode/e2e/storage/screenshots
 
   gui-tests:
-<<<<<<< HEAD
     needs: [ install-gui, install-core ]
-=======
-    needs: [install-gui, install-core]
->>>>>>> 50ed76b7
     runs-on: ubuntu-latest
     steps:
       - uses: actions/checkout@v4
@@ -504,11 +476,7 @@
           npm test
 
   jetbrains-tests:
-<<<<<<< HEAD
     needs: [ install-root, core-checks ]
-=======
-    needs: [install-root, install-core]
->>>>>>> 50ed76b7
     runs-on: ubuntu-latest
     steps:
       - uses: actions/checkout@v4
