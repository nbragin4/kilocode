name: Publish Preview Extension

on:
  push:
    branches:
      - preview

jobs:
<<<<<<< HEAD
  # pypi-deployment:
  #   runs-on: ubuntu-latest
  #   permissions:
  #     contents: write
  #   steps:
  #     - name: Check out code
  #       uses: actions/checkout@v2

  #     - name: Set up Python
  #       uses: actions/setup-python@v4
  #       with:
  #         python-version: "3.10.8"

  #     - name: Install dependencies
  #       run: |
  #         python -m pip install --upgrade pip
  #         pip install poetry

  #     - name: Install project dependencies
  #       run: cd server && poetry install

  #     - name: Configure Poetry Token
  #       run: cd server && poetry config pypi-token.pypi ${{ secrets.PYPI_API_TOKEN }}

  #     - name: Bump the version
  #       run: cd server && poetry version patch

  #     - name: Build and publish the package
  #       run: cd server && poetry publish --build

  #     - name: Commit changes
  #       run: |
  #         git config --local user.email "action@github.com"
  #         git config --local user.name "GitHub Action"
  #         git commit -am "ci: 🏷 Update PyPI version [skip ci]"

  #     - name: Push changes
  #       uses: ad-m/github-push-action@master
  #       with:
  #         github_token: ${{ secrets.GITHUB_TOKEN }}
  #         branch: ${{ github.ref }}

=======
>>>>>>> 4558ea26
  build:
    strategy:
      matrix:
        include:
          - os: windows-latest
            platform: win32
            arch: x64
            npm_config_arch: x64
          - os: windows-latest
            platform: win32
            arch: ia32
            npm_config_arch: ia32
          - os: windows-latest
            platform: win32
            arch: arm64
            npm_config_arch: arm
          - os: ubuntu-latest
            platform: linux
            arch: x64
            npm_config_arch: x64
          - os: ubuntu-latest
            platform: linux
            arch: arm64
            npm_config_arch: arm64
          - os: ubuntu-latest
            platform: linux
            arch: armhf
            npm_config_arch: arm
          - os: ubuntu-latest
            platform: alpine
            arch: x64
            npm_config_arch: x64
          - os: macos-latest
            platform: darwin
            arch: x64
            npm_config_arch: x64
          - os: macos-latest
            platform: darwin
            arch: arm64
            npm_config_arch: arm64
    runs-on: ${{ matrix.os }}
    steps:
      # 1. Build the Pyinstaller binary
      - name: Check-out repository
        uses: actions/checkout@v3

      - name: Set up Python
        uses: actions/setup-python@v4
        with:
          python-version: "3.11"

      - name: Install Pyinstaller
        run: |
          pip install pyinstaller

      - name: Install Dependencies
        run: |
          pip install -r server/requirements.txt

      # - name: Install newer sqlite on linux
      #   run: pip install pysqlite3-binary
      #   if: matrix.os == 'ubuntu-latest'

      # Download the latest release of SQLite source code and build the source
      # amalgamation files (sqlite3.c and sqlite3.h).

      # - name: Git clone pysqlite3
      #   run: git clone https://github.com/coleifer/pysqlite3
      #   if: matrix.os == 'ubuntu-latest'

      # - name: Install newer sqlite3 on linux
      #   run: |
      #     wget https://www.sqlite.org/src/tarball/sqlite.tar.gz?r=release \
      #     -O sqlite.tar.gz
      #     tar xzf sqlite.tar.gz
      #     cd sqlite/
      #     ./configure
      #     make sqlite3.c
      #   if: matrix.os == 'ubuntu-latest'

      # Copy the sqlite3 amalgamation files into the root of the pysqlite3 checkout
      # and run build_static + build:
      # - name: Copy and static build
      #   run: |
      #     cp sqlite/sqlite3.[ch] pysqlite3/
      #     cd pysqlite3
      #     python setup.py build_static build
      #   if: matrix.os == 'ubuntu-latest'

      - name: Install tiktoken vocab file
        # Done to avoid extra network request to download the vocab file
        run: |
          mkdir .tiktoken_cache
          curl -o .tiktoken_cache/9b5ad71b2ce5302211f9c61530b329a4922fc6a4 https://s3.us-west-1.amazonaws.com/s3.continue.dev/tiktoken/9b5ad71b2ce5302211f9c61530b329a4922fc6a4

      - name: Build PyInstaller Executable
        run: pyinstaller continue_server.spec

      # 1.5 Place the binary in extensions/vscode/exe directory
      - name: Make sure extensions/vscode/exe directory exists
        run: |
          mkdir -p extensions/vscode/exe

      - name: Copy binary to extension (non-Windows)
        run: |
          cp dist/continue_server extensions/vscode/exe/continue_server
        if: matrix.os != 'windows-latest'

      - name: Copy binary to extension (Windows)
        run: |
          cp dist/continue_server.exe extensions/vscode/exe/continue_server.exe
        if: matrix.os == 'windows-latest'

      # 1.8 Set permissions and upload binary
      - name: Set permissions
        run: |
          chmod 777 extensions/vscode/exe/continue_server

      - uses: actions/upload-artifact@v2
        if: matrix.os == 'macos-latest' && matrix.arch == 'x64'
        with:
          name: macOSBinary
          path: extensions/vscode/exe/continue_server

      - uses: actions/upload-artifact@v2
        if: matrix.os == 'ubuntu-latest' && matrix.arch == 'x64' && matrix.platform == 'linux'
        with:
          name: LinuxBinary
          path: extensions/vscode/exe/continue_server

      - uses: actions/upload-artifact@v2
        if: matrix.os == 'windows-latest' && matrix.arch == 'x64'
        with:
          name: WindowsBinary
          path: extensions/vscode/exe/continue_server.exe

      # 2. Install npm dependencies
      - name: Use Node.js 19.0.0
        uses: actions/setup-node@v3
        with:
          node-version: 19.0.0

      - name: Cache extension node_modules
        uses: actions/cache@v2
        with:
          path: extensions/vscode/node_modules
          key: ${{ runner.os }}-node-${{ hashFiles('extensions/vscode/package-lock.json') }}

      - name: Cache gui node_modules
        uses: actions/cache@v2
        with:
          path: gui/node_modules
          key: ${{ runner.os }}-node-${{ hashFiles('gui/package-lock.json') }}

      - name: Install extension Dependencies
        run: |
          cd extensions/vscode
          npm ci

      - name: Add a copy of continuedev to the extension
        run: |
          cd extensions/vscode
          cp -r ../../server/continuedev continuedev

      - name: Install gui Dependencies
        run: |
          cd gui
          npm ci --legacy-peer-deps

      # 3. Run tests for the extension
      - name: Prepare the extension
        run: |
          cd extensions/vscode
          npm run prepackage

      - name: Install Xvfb for Linux and run tests
        run: |
          sudo apt-get install -y xvfb # Install Xvfb
          Xvfb :99 & # Start Xvfb
          export DISPLAY=:99 # Export the display number to the environment
          cd extensions/vscode
          npm run test
        if: matrix.os == 'ubuntu-latest'

      - name: Run extension tests
        run: |
          cd extensions/vscode
          npm run test
        if: matrix.os != 'ubuntu-latest'

      # 3.5 If on Apple Silicon, download the binary from S3 bucket
      - name: Remove existing binary
        if: matrix.os == 'macos-latest' && matrix.arch == 'arm64'
        run: rm extensions/vscode/exe/continue_server

      - name: Download Apple Silicon Binary
        if: matrix.os == 'macos-latest' && matrix.arch == 'arm64'
        run: curl -o extensions/vscode/exe/continue_server https://continue-server-binaries.s3.us-west-1.amazonaws.com/apple-silicon-preview/continue_server

      - name: Set permissions
        run: |
          chmod -R 777 extensions/vscode/exe/continue_server

      # 4. Package the extension
      - shell: pwsh
        run: echo "target=${{ matrix.platform }}-${{ matrix.arch }}" >> $env:GITHUB_ENV
      - run: cd extensions/vscode && npx vsce package --pre-release --target ${{ env.target }}

      # 5. Upload the .vsix as an artifact
      - uses: actions/upload-artifact@v2
        with:
          name: ${{ env.target }}
          path: "extensions/vscode/*.vsix"

      # 6. Upload continue.log as an artifact for debugging of the workflow
      - name: Upload continue.log
        uses: actions/upload-artifact@v2
        with:
          name: continue-log
          path: /home/runner/.continue/continue.log
        if: always()

  publish:
    runs-on: ubuntu-latest
    needs: build
    permissions:
      contents: write
    steps:
      # 0. Setup git
      - name: Checkout
        uses: actions/checkout@v2

      - name: Set up Git
        run: |
          git config --local user.email "action@github.com"
          git config --local user.name "GitHub Action"

      - name: Pull latest changes
        run: git pull origin preview

      # 1. Download the artifacts
      - uses: actions/download-artifact@v3

      # 2. Publish the extension to VS Code Marketplace
      - name: Publish to VS Code Marketplace
        run: |
          cd extensions/vscode
          npx vsce publish --pre-release --packagePath ../../alpine-x64/*.vsix ../../darwin-arm64/*.vsix ../../darwin-x64/*.vsix ../../linux-arm64/*.vsix ../../linux-armhf/*.vsix ../../linux-x64/*.vsix ../../win32-ia32/*.vsix ../../win32-x64/*.vsix ../../win32-arm64/*.vsix
        env:
          VSCE_PAT: ${{ secrets.VSCE_TOKEN }}

      # 3. Publish the extension to Open VSX Registry
      - name: Publish (Open VSX Registry)
        run: |
          cd extensions/vscode
          npx ovsx publish --pre-release -p ${{ secrets.VSX_REGISTRY_TOKEN }} --packagePath ../../alpine-x64/*.vsix ../../darwin-arm64/*.vsix ../../darwin-x64/*.vsix ../../linux-arm64/*.vsix ../../linux-armhf/*.vsix ../../linux-x64/*.vsix ../../win32-ia32/*.vsix ../../win32-x64/*.vsix ../../win32-arm64/*.vsix

      # 4. Update the package.json version and push changes
      - name: Update version in package.json
        run: |
          cd extensions/vscode
          npm version patch

      - name: Commit changes
        run: |
          git config --local user.email "action@github.com"
          git config --local user.name "GitHub Action"
          git commit -am "💚 Update package.json version [skip ci]"

      - name: Push changes
        uses: ad-m/github-push-action@master
        with:
          github_token: ${{ secrets.GITHUB_TOKEN }}
          branch: ${{ github.ref }}

      # 5. Download binaries and upload to S3
      # - name: Download Linux build
      #   uses: actions/download-artifact@v2
      #   with:
      #     name: LinuxBinary
      #     path: exe/linux

      # - name: Download macOS build
      #   uses: actions/download-artifact@v2
      #   with:
      #     name: macOSBinary
      #     path: exe/mac

      # - name: Download Windows build
      #   uses: actions/download-artifact@v2
      #   with:
      #     name: WindowsBinary
      #     path: exe/windows

      # - name: Upload binaries to S3 (s3.continue.dev)
      #   uses: jakejarvis/s3-sync-action@master
      #   with:
      #     args: --acl public-read --follow-symlinks
      #   env:
      #     AWS_S3_BUCKET: s3.continue.dev
      #     AWS_ACCESS_KEY_ID: ${{ secrets.AWS_ACCESS_KEY_ID }}
      #     AWS_SECRET_ACCESS_KEY: ${{ secrets.AWS_SECRET_ACCESS_KEY }}
      #     AWS_REGION: "us-west-1"
      #     SOURCE_DIR: "exe"

      # - name: Upload binaries to S3 (continue-server-binaries)
      #   uses: jakejarvis/s3-sync-action@master
      #   with:
      #     args: --acl public-read --follow-symlinks
      #   env:
      #     AWS_S3_BUCKET: continue-server-binaries
      #     AWS_ACCESS_KEY_ID: ${{ secrets.AWS_ACCESS_KEY_ID }}
      #     AWS_SECRET_ACCESS_KEY: ${{ secrets.AWS_SECRET_ACCESS_KEY }}
      #     AWS_REGION: "us-west-1"
      #     SOURCE_DIR: "exe"<|MERGE_RESOLUTION|>--- conflicted
+++ resolved
@@ -6,51 +6,6 @@
       - preview
 
 jobs:
-<<<<<<< HEAD
-  # pypi-deployment:
-  #   runs-on: ubuntu-latest
-  #   permissions:
-  #     contents: write
-  #   steps:
-  #     - name: Check out code
-  #       uses: actions/checkout@v2
-
-  #     - name: Set up Python
-  #       uses: actions/setup-python@v4
-  #       with:
-  #         python-version: "3.10.8"
-
-  #     - name: Install dependencies
-  #       run: |
-  #         python -m pip install --upgrade pip
-  #         pip install poetry
-
-  #     - name: Install project dependencies
-  #       run: cd server && poetry install
-
-  #     - name: Configure Poetry Token
-  #       run: cd server && poetry config pypi-token.pypi ${{ secrets.PYPI_API_TOKEN }}
-
-  #     - name: Bump the version
-  #       run: cd server && poetry version patch
-
-  #     - name: Build and publish the package
-  #       run: cd server && poetry publish --build
-
-  #     - name: Commit changes
-  #       run: |
-  #         git config --local user.email "action@github.com"
-  #         git config --local user.name "GitHub Action"
-  #         git commit -am "ci: 🏷 Update PyPI version [skip ci]"
-
-  #     - name: Push changes
-  #       uses: ad-m/github-push-action@master
-  #       with:
-  #         github_token: ${{ secrets.GITHUB_TOKEN }}
-  #         branch: ${{ github.ref }}
-
-=======
->>>>>>> 4558ea26
   build:
     strategy:
       matrix:
