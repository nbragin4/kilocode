import { z } from "zod"

import type { ProviderSettings, PromptComponent, ModeConfig } from "@roo-code/types"

import { Mode } from "./modes"

export type ClineAskResponse = "yesButtonClicked" | "noButtonClicked" | "messageResponse" | "retry_clicked" // kilocode_change: Added for payment required dialog

export type PromptMode = Mode | "enhance"

export type AudioType = "notification" | "celebration" | "progress_loop"

export interface WebviewMessage {
	type:
		| "deleteMultipleTasksWithIds"
		| "currentApiConfigName"
		| "saveApiConfiguration"
		| "upsertApiConfiguration"
		| "deleteApiConfiguration"
		| "loadApiConfiguration"
		| "loadApiConfigurationById"
		| "renameApiConfiguration"
		| "getListApiConfiguration"
		| "customInstructions"
		| "allowedCommands"
		| "alwaysAllowReadOnly"
		| "alwaysAllowReadOnlyOutsideWorkspace"
		| "alwaysAllowWrite"
		| "alwaysAllowWriteOutsideWorkspace"
		| "alwaysAllowExecute"
		| "webviewDidLaunch"
		| "newTask"
		| "askResponse"
		| "terminalOperation"
		| "clearTask"
		| "didShowAnnouncement"
		| "selectImages"
		| "exportCurrentTask"
		| "showTaskWithId"
		| "deleteTaskWithId"
		| "exportTaskWithId"
		| "importSettings"
		| "toggleToolAutoApprove"
		| "openExtensionSettings"
		| "openInBrowser"
		| "fetchOpenGraphData"
		| "checkIsImageUrl"
		| "exportSettings"
		| "resetState"
		| "flushRouterModels"
		| "requestRouterModels"
		| "requestOpenAiModels"
		| "requestOllamaModels"
		| "requestLmStudioModels"
		| "requestVsCodeLmModels"
		| "openImage"
		| "openFile"
		| "openMention"
		| "cancelTask"
		| "updateVSCodeSetting"
		| "getVSCodeSetting"
		| "vsCodeSetting"
		| "alwaysAllowBrowser"
		| "alwaysAllowMcp"
		| "alwaysAllowModeSwitch"
		| "allowedMaxRequests"
		| "alwaysAllowSubtasks"
		| "autoCondenseContextPercent"
		| "condensingApiConfigId"
		| "updateCondensingPrompt"
		| "playSound"
		| "playTts"
		| "stopTts"
		| "soundEnabled"
		| "ttsEnabled"
		| "ttsSpeed"
		| "soundVolume"
		| "diffEnabled"
		| "enableCheckpoints"
		| "browserViewportSize"
		| "screenshotQuality"
		| "remoteBrowserHost"
		| "openMcpSettings"
		| "openProjectMcpSettings"
		| "restartMcpServer"
		| "toggleToolAlwaysAllow"
		| "toggleMcpServer"
		| "updateMcpTimeout"
		| "fuzzyMatchThreshold"
		| "writeDelayMs"
		| "enhancePrompt"
		| "enhancedPrompt"
		| "draggedImages"
		| "deleteMessage"
		| "terminalOutputLineLimit"
		| "terminalShellIntegrationTimeout"
		| "terminalShellIntegrationDisabled"
		| "terminalCommandDelay"
		| "terminalPowershellCounter"
		| "terminalZshClearEolMark"
		| "terminalZshOhMy"
		| "terminalZshP10k"
		| "terminalZdotdir"
		| "terminalCompressProgressBar"
		| "mcpEnabled"
		| "enableMcpServerCreation"
		| "searchCommits"
		| "alwaysApproveResubmit"
		| "requestDelaySeconds"
		| "setApiConfigPassword"
		| "mode"
		| "updatePrompt"
		| "updateSupportPrompt"
		| "resetSupportPrompt"
		| "getSystemPrompt"
		| "copySystemPrompt"
		| "systemPrompt"
		| "enhancementApiConfigId"
		| "updateExperimental"
		| "autoApprovalEnabled"
		| "updateCustomMode"
		| "deleteCustomMode"
		| "setopenAiCustomModelInfo"
		| "openCustomModesSettings"
		| "checkpointDiff"
		| "checkpointRestore"
		| "deleteMcpServer"
		| "maxOpenTabsContext"
		| "maxWorkspaceFiles"
		| "humanRelayResponse"
		| "humanRelayCancel"
		| "browserToolEnabled"
		| "showRooIgnoredFiles"
		| "testBrowserConnection"
		| "browserConnectionResult"
		| "remoteBrowserEnabled"
		| "language"
		| "maxReadFileLine"
		| "searchFiles"
		| "setHistoryPreviewCollapsed"
		| "showFeedbackOptions" // kilocode_change
		| "toggleApiConfigPin"
		| "fetchMcpMarketplace" // kilocode_change
		| "silentlyRefreshMcpMarketplace" // kilocode_change
		| "fetchLatestMcpServersFromHub" // kilocode_change
		| "downloadMcp" // kilocode_change
		| "showSystemNotification" // kilocode_change
		| "showAutoApproveMenu" // kilocode_change
		| "reportBug" // kilocode_change
		| "profileButtonClicked" // kilocode_change
		| "fetchProfileDataRequest" // kilocode_change
		| "profileDataResponse" // kilocode_change
		| "fetchBalanceDataRequest" // kilocode_change
		| "balanceDataResponse" // kilocode_change
		| "condense" // kilocode_change
		| "toggleWorkflow" // kilocode_change
		| "condenseTaskContextRequest"
		| "requestIndexingStatus"
		| "startIndexing"
		| "clearIndexData"
		| "indexingStatusUpdate"
		| "indexCleared"
		| "codebaseIndexConfig"
	text?: string
	disabled?: boolean
	askResponse?: ClineAskResponse
	apiConfiguration?: ProviderSettings
	images?: string[]
	bool?: boolean
	value?: number
	commands?: string[]
	audioType?: AudioType
	// kilocode_change begin
	notificationOptions?: {
		title?: string
		subtitle?: string
		message: string
	}
	mcpId?: string
	toolNames?: string[]
	url?: string
	autoApprove?: boolean
	workflowPath?: string // kilocode_change
	enabled?: boolean // kilocode_change
	// kilocode_change end
	serverName?: string
	toolName?: string
	alwaysAllow?: boolean
	mode?: Mode
	promptMode?: PromptMode
	customPrompt?: PromptComponent
	dataUrls?: string[]
	values?: Record<string, any>
	query?: string
	setting?: string
	slug?: string
	modeConfig?: ModeConfig
	timeout?: number
	payload?: WebViewMessagePayload
	source?: "global" | "project"
	requestId?: string
	ids?: string[]
	hasSystemPromptOverride?: boolean
	terminalOperation?: "continue" | "abort"
	historyPreviewCollapsed?: boolean
}

// kilocode_change begin
export type ProfileData = {
	user: {
		id: string
		name: string
		email: string
		image: string
	}
}

export interface ProfileDataResponsePayload {
	success: boolean
	data?: ProfileData
	error?: string
}

export interface BalanceDataResponsePayload {
	// New: Payload for balance data
	success: boolean
	data?: any // Replace 'any' with a more specific type if known for balance
	error?: string
}
// kilocode_change end

export const checkoutDiffPayloadSchema = z.object({
	ts: z.number(),
	previousCommitHash: z.string().optional(),
	commitHash: z.string(),
	mode: z.enum(["full", "checkpoint"]),
})

export type CheckpointDiffPayload = z.infer<typeof checkoutDiffPayloadSchema>

export const checkoutRestorePayloadSchema = z.object({
	ts: z.number(),
	commitHash: z.string(),
	mode: z.enum(["preview", "restore"]),
})

export type CheckpointRestorePayload = z.infer<typeof checkoutRestorePayloadSchema>

<<<<<<< HEAD
export type WebViewMessagePayload =
	| CheckpointDiffPayload
	| CheckpointRestorePayload
	| ProfileDataResponsePayload // kilocode_change
	| BalanceDataResponsePayload // kilocode_change
=======
export interface IndexingStatusPayload {
	state: "Standby" | "Indexing" | "Indexed" | "Error"
	message: string
}

export interface IndexClearedPayload {
	success: boolean
	error?: string
}

export type WebViewMessagePayload =
	| CheckpointDiffPayload
	| CheckpointRestorePayload
	| IndexingStatusPayload
	| IndexClearedPayload
>>>>>>> 582a117a
<|MERGE_RESOLUTION|>--- conflicted
+++ resolved
@@ -161,6 +161,7 @@
 		| "indexingStatusUpdate"
 		| "indexCleared"
 		| "codebaseIndexConfig"
+		| "telemetrySetting"
 	text?: string
 	disabled?: boolean
 	askResponse?: ClineAskResponse
@@ -246,13 +247,6 @@
 
 export type CheckpointRestorePayload = z.infer<typeof checkoutRestorePayloadSchema>
 
-<<<<<<< HEAD
-export type WebViewMessagePayload =
-	| CheckpointDiffPayload
-	| CheckpointRestorePayload
-	| ProfileDataResponsePayload // kilocode_change
-	| BalanceDataResponsePayload // kilocode_change
-=======
 export interface IndexingStatusPayload {
 	state: "Standby" | "Indexing" | "Indexed" | "Error"
 	message: string
@@ -268,4 +262,5 @@
 	| CheckpointRestorePayload
 	| IndexingStatusPayload
 	| IndexClearedPayload
->>>>>>> 582a117a
+	| ProfileDataResponsePayload // kilocode_change
+	| BalanceDataResponsePayload // kilocode_change