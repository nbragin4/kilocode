import {
	type ModelInfo,
	type ProviderSettings,
	type DynamicProvider,
	type LocalProvider,
	ANTHROPIC_DEFAULT_MAX_TOKENS,
	CLAUDE_CODE_DEFAULT_MAX_OUTPUT_TOKENS,
	isDynamicProvider,
	isLocalProvider,
	ToolUseStyle, // kilocode_change
} from "@roo-code/types"

// ApiHandlerOptions
// Extend ProviderSettings (minus apiProvider) with handler-specific toggles.
export type ApiHandlerOptions = Omit<ProviderSettings, "apiProvider"> & {
	/**
	 * When true and using GPT‑5 Responses API, include reasoning.summary: "auto"
	 * so the API returns reasoning summaries (we already parse and surface them).
	 * Defaults to true; set to false to disable summaries.
	 */
	enableGpt5ReasoningSummary?: boolean
	/**
	 * Optional override for Ollama's num_ctx parameter.
	 * When set, this value will be used in Ollama chat requests.
	 * When undefined, Ollama will use the model's default num_ctx from the Modelfile.
	 */
	ollamaNumCtx?: number
}

// RouterName

export type RouterName = DynamicProvider | LocalProvider

export const isRouterName = (value: string): value is RouterName => isDynamicProvider(value) || isLocalProvider(value)

export function toRouterName(value?: string): RouterName {
	if (value && isRouterName(value)) {
		return value
	}

	throw new Error(`Invalid router name: ${value}`)
}

// RouterModels

export type ModelRecord = Record<string, ModelInfo>

export type RouterModels = Record<RouterName, ModelRecord>

// Reasoning

export const shouldUseReasoningBudget = ({
	model,
	settings,
}: {
	model: ModelInfo
	settings?: ProviderSettings
}): boolean => !!model.requiredReasoningBudget || (!!model.supportsReasoningBudget && !!settings?.enableReasoningEffort)

export const shouldUseReasoningEffort = ({
	model,
	settings,
}: {
	model: ModelInfo
	settings?: ProviderSettings
}): boolean => {
	// If enableReasoningEffort is explicitly set to false, reasoning should be disabled
	if (settings?.enableReasoningEffort === false) {
		return false
	}

	// Otherwise, use reasoning if:
	// 1. Model supports reasoning effort AND settings provide reasoning effort, OR
	// 2. Model itself has a reasoningEffort property
	return (!!model.supportsReasoningEffort && !!settings?.reasoningEffort) || !!model.reasoningEffort
}

export const DEFAULT_HYBRID_REASONING_MODEL_MAX_TOKENS = 16_384
export const DEFAULT_HYBRID_REASONING_MODEL_THINKING_TOKENS = 8_192
export const GEMINI_25_PRO_MIN_THINKING_TOKENS = 128

// Max Tokens

export const getModelMaxOutputTokens = ({
	modelId,
	model,
	settings,
	format,
}: {
	modelId: string
	model: ModelInfo
	settings?: ProviderSettings
	format?: "anthropic" | "openai" | "gemini" | "openrouter"
}): number | undefined => {
	// Check for Claude Code specific max output tokens setting
	if (settings?.apiProvider === "claude-code") {
		return settings.claudeCodeMaxOutputTokens || CLAUDE_CODE_DEFAULT_MAX_OUTPUT_TOKENS
	}

	if (shouldUseReasoningBudget({ model, settings })) {
		return settings?.modelMaxTokens || DEFAULT_HYBRID_REASONING_MODEL_MAX_TOKENS
	}

	const isAnthropicContext =
		modelId.includes("claude") ||
		format === "anthropic" ||
		(format === "openrouter" && modelId.startsWith("anthropic/"))

	// For "Hybrid" reasoning models, discard the model's actual maxTokens for Anthropic contexts
	/* kilocode_change: don't limit Anthropic model output, no idea why this was done before
	if (model.supportsReasoningBudget && isAnthropicContext) {
		return ANTHROPIC_DEFAULT_MAX_TOKENS
	}*/

	// For Anthropic contexts, always ensure a maxTokens value is set
	if (isAnthropicContext && (!model.maxTokens || model.maxTokens === 0)) {
		return ANTHROPIC_DEFAULT_MAX_TOKENS
	}

	// If model has explicit maxTokens, clamp it to 20% of the context window
	// Exception: GPT-5 models should use their exact configured max output tokens
	if (model.maxTokens) {
		// Check if this is a GPT-5 model (case-insensitive)
		const isGpt5Model = modelId.toLowerCase().includes("gpt-5")

		// GPT-5 models bypass the 20% cap and use their full configured max tokens
		if (isGpt5Model) {
			return model.maxTokens
		}

		// All other models are clamped to 20% of context window
		return Math.min(model.maxTokens, Math.ceil(model.contextWindow * 0.2))
	}

	// For non-Anthropic formats without explicit maxTokens, return undefined
	if (format) {
		return undefined
	}

	// Default fallback
	return ANTHROPIC_DEFAULT_MAX_TOKENS
}

// GetModelsOptions

// Allow callers to always pass apiKey/baseUrl without excess property errors,
// while still enforcing required fields per provider where applicable.
type CommonFetchParams = {
	apiKey?: string
	baseUrl?: string
}

// Exhaustive, value-level map for all dynamic providers.
// If a new dynamic provider is added in packages/types, this will fail to compile
// until a corresponding entry is added here.
const dynamicProviderExtras = {
	gemini: {} as { apiKey?: string; baseUrl?: string }, // kilocode_change
	openrouter: {} as {}, // eslint-disable-line @typescript-eslint/no-empty-object-type
	"vercel-ai-gateway": {} as {}, // eslint-disable-line @typescript-eslint/no-empty-object-type
	huggingface: {} as {}, // eslint-disable-line @typescript-eslint/no-empty-object-type
	litellm: {} as { apiKey: string; baseUrl: string },
	kilocode: {} as { kilocodeToken?: string; kilocodeOrganizationId?: string }, // kilocode_change
	deepinfra: {} as { apiKey?: string; baseUrl?: string },
	"io-intelligence": {} as { apiKey: string },
	requesty: {} as { apiKey?: string; baseUrl?: string },
	unbound: {} as { apiKey?: string },
	glama: {} as {}, // eslint-disable-line @typescript-eslint/no-empty-object-type
	ollama: {} as { numCtx?: number }, // kilocode_change
	lmstudio: {} as {}, // eslint-disable-line @typescript-eslint/no-empty-object-type
	ovhcloud: {} as { apiKey?: string }, // kilocode_change
	inception: {} as { apiKey?: string; baseUrl?: string }, // kilocode_change
<<<<<<< HEAD
	synthetic: {} as { apiKey?: string }, // kilocode_change
=======
	roo: {} as { apiKey?: string; baseUrl?: string },
	chutes: {} as { apiKey?: string },
>>>>>>> d23afe84
} as const satisfies Record<RouterName, object>

// Build the dynamic options union from the map, intersected with CommonFetchParams
// so extra fields are always allowed while required ones are enforced.
export type GetModelsOptions = {
	[P in keyof typeof dynamicProviderExtras]: ({ provider: P } & (typeof dynamicProviderExtras)[P]) & CommonFetchParams
}[RouterName]<|MERGE_RESOLUTION|>--- conflicted
+++ resolved
@@ -169,12 +169,9 @@
 	lmstudio: {} as {}, // eslint-disable-line @typescript-eslint/no-empty-object-type
 	ovhcloud: {} as { apiKey?: string }, // kilocode_change
 	inception: {} as { apiKey?: string; baseUrl?: string }, // kilocode_change
-<<<<<<< HEAD
 	synthetic: {} as { apiKey?: string }, // kilocode_change
-=======
 	roo: {} as { apiKey?: string; baseUrl?: string },
 	chutes: {} as { apiKey?: string },
->>>>>>> d23afe84
 } as const satisfies Record<RouterName, object>
 
 // Build the dynamic options union from the map, intersected with CommonFetchParams
