--- conflicted
+++ resolved
@@ -5,11 +5,6 @@
 	ProviderSettings as ApiConfiguration,
 	HistoryItem,
 	ModeConfig,
-<<<<<<< HEAD
-	CheckpointStorage,
-=======
-	TelemetrySetting,
->>>>>>> ae2f98a6
 	ExperimentId,
 	ClineAsk,
 	ClineSay,
@@ -73,12 +68,9 @@
 		| "maxReadFileLine"
 		| "fileSearchResults"
 		| "toggleApiConfigPin"
-<<<<<<< HEAD
 		| "mcpMarketplaceCatalog" // kilocode_change
 		| "mcpDownloadDetails" // kilocode_change
-=======
 		| "acceptInput"
->>>>>>> ae2f98a6
 	text?: string
 	action?:
 		| "chatButtonClicked"
