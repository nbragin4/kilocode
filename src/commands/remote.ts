import chalk from "chalk";

import {
  getAccessToken,
  isAuthenticatedConfig,
  loadAuthConfig,
} from "../auth/workos.js";
import { env } from "../env.js";
import { telemetryService } from "../telemetry/telemetryService.js";
import { startRemoteTUIChat } from "../ui/index.js";
import { getRepoUrl } from "../util/git.js";
import { logger } from "../util/logger.js";

export async function remote(
  prompt: string | undefined,
<<<<<<< HEAD
  options: { url?: string; idempotencyKey?: string } = {}
=======
  options: { url?: string } = {},
>>>>>>> a7f6c05b
) {
  // If --url is provided, connect directly to that URL
  if (options.url) {
    console.info(
      chalk.white(`Connecting to remote environment at: ${options.url}`),
    );

    // Record session start
    telemetryService.recordSessionStart();
    telemetryService.startActiveTime();

    try {
      // Start the TUI in remote mode
      await startRemoteTUIChat(options.url, prompt);
    } finally {
      telemetryService.stopActiveTime();
    }
    return;
  }

  console.info(chalk.white("Setting up remote development environment..."));

  try {
    const authConfig = loadAuthConfig();

    if (!isAuthenticatedConfig(authConfig)) {
      console.error(
        chalk.red("Not authenticated. Please run 'cn login' first."),
      );
      process.exit(1);
    }

    const accessToken = getAccessToken(authConfig);

    const requestBody: any = {
      cUserId: authConfig.userId,
      repoUrl: getRepoUrl(),
      name: `devbox-${Date.now()}`,
      prompt: prompt,
      idempotencyKey: options.idempotencyKey,
    };

    const response = await fetch(new URL("agents/devboxes", env.apiBase), {
      method: "POST",
      headers: {
        "Content-Type": "application/json",
        Authorization: `Bearer ${accessToken}`,
      },
      body: JSON.stringify(requestBody),
    });

    if (!response.ok) {
      const errorText = await response.text();
      throw new Error(
        `Failed to create remote environment: ${response.status} ${errorText}`,
      );
    }

    const result = await response.json();

    console.info(
      chalk.green("✅ Remote development environment created successfully!"),
    );

    if (result.url && result.port) {
      const remoteUrl = result.url;
      console.info(
        chalk.white(`Connecting to remote environment at: ${remoteUrl}`),
      );

      // Record session start
      telemetryService.recordSessionStart();
      telemetryService.startActiveTime();

      try {
        // Start the TUI in remote mode (prompt is optional)
        await startRemoteTUIChat(remoteUrl, prompt);
      } finally {
        telemetryService.stopActiveTime();
      }
    } else {
      throw new Error(
        "No URL or port returned from remote environment creation",
      );
    }
  } catch (error: any) {
    logger.error(
      chalk.red(`Failed to create remote environment: ${error.message}`),
    );
    process.exit(1);
  }
}<|MERGE_RESOLUTION|>--- conflicted
+++ resolved
@@ -13,11 +13,7 @@
 
 export async function remote(
   prompt: string | undefined,
-<<<<<<< HEAD
   options: { url?: string; idempotencyKey?: string } = {}
-=======
-  options: { url?: string } = {},
->>>>>>> a7f6c05b
 ) {
   // If --url is provided, connect directly to that URL
   if (options.url) {
