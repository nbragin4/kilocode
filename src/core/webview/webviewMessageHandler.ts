import { safeWriteJson } from "../../utils/safeWriteJson"
import * as path from "path"
import fs from "fs/promises"
import pWaitFor from "p-wait-for"
import * as vscode from "vscode"
import axios from "axios" // kilocode_change

import { type Language, type ProviderSettings, type GlobalState, TelemetryEventName } from "@roo-code/types"
import { CloudService } from "@roo-code/cloud"
import { TelemetryService } from "@roo-code/telemetry"

import { ClineProvider } from "./ClineProvider"
import { changeLanguage, t } from "../../i18n"
import { Package } from "../../shared/package"
import { RouterName, toRouterName, ModelRecord } from "../../shared/api"
import { supportPrompt } from "../../shared/support-prompt"

import { checkoutDiffPayloadSchema, checkoutRestorePayloadSchema, WebviewMessage } from "../../shared/WebviewMessage"
import { checkExistKey } from "../../shared/checkExistApiConfig"
import { experimentDefault } from "../../shared/experiments"
import { Terminal } from "../../integrations/terminal/Terminal"
import { openFile } from "../../integrations/misc/open-file"
import { openImage, saveImage } from "../../integrations/misc/image-handler"
import { selectImages } from "../../integrations/misc/process-images"
import { getTheme } from "../../integrations/theme/getTheme"
import { discoverChromeHostUrl, tryChromeHostUrl } from "../../services/browser/browserDiscovery"
import { searchWorkspaceFiles } from "../../services/search/file-search"
import { fileExistsAtPath } from "../../utils/fs"
import { playTts, setTtsEnabled, setTtsSpeed, stopTts } from "../../utils/tts"
import { showSystemNotification } from "../../integrations/notifications" // kilocode_change
import { singleCompletionHandler } from "../../utils/single-completion-handler"
import { searchCommits } from "../../utils/git"
import { exportSettings, importSettingsWithFeedback } from "../config/importExport"
import { getOpenAiModels } from "../../api/providers/openai"
import { getVsCodeLmModels } from "../../api/providers/vscode-lm"
import { openMention } from "../mentions"
import { TelemetrySetting } from "../../shared/TelemetrySetting"
import { getWorkspacePath } from "../../utils/path"
import { Mode, defaultModeSlug } from "../../shared/modes"
import { getModels, flushModels } from "../../api/providers/fetchers/modelCache"
import { GetModelsOptions } from "../../shared/api"
import { generateSystemPrompt } from "./generateSystemPrompt"
import { getCommand } from "../../utils/commands"
import { toggleWorkflow, toggleRule, createRuleFile, deleteRuleFile } from "./kilorules"

const ALLOWED_VSCODE_SETTINGS = new Set(["terminal.integrated.inheritEnv"])

import { MarketplaceManager, MarketplaceItemType } from "../../services/marketplace"

export const webviewMessageHandler = async (
	provider: ClineProvider,
	message: WebviewMessage,
	marketplaceManager?: MarketplaceManager,
) => {
	// Utility functions provided for concise get/update of global state via contextProxy API.
	const getGlobalState = <K extends keyof GlobalState>(key: K) => provider.contextProxy.getValue(key)
	const updateGlobalState = async <K extends keyof GlobalState>(key: K, value: GlobalState[K]) =>
		await provider.contextProxy.setValue(key, value)

	switch (message.type) {
		case "webviewDidLaunch":
			// Load custom modes first
			const customModes = await provider.customModesManager.getCustomModes()
			await updateGlobalState("customModes", customModes)

			// Refresh workflow toggles
			const { refreshWorkflowToggles } = await import("../context/instructions/workflows") // kilocode_change
			await refreshWorkflowToggles(provider.context, provider.cwd) // kilocode_change

			provider.postStateToWebview()
			provider.postRulesDataToWebview() // kilocode_change: send workflows and rules immediately
			provider.workspaceTracker?.initializeFilePaths() // Don't await.

			getTheme().then((theme) => provider.postMessageToWebview({ type: "theme", text: JSON.stringify(theme) }))

			// If MCP Hub is already initialized, update the webview with
			// current server list.
			const mcpHub = provider.getMcpHub()

			if (mcpHub) {
				provider.postMessageToWebview({ type: "mcpServers", mcpServers: mcpHub.getAllServers() })
			}

			provider.providerSettingsManager
				.listConfig()
				.then(async (listApiConfig) => {
					if (!listApiConfig) {
						return
					}

					if (listApiConfig.length === 1) {
						// Check if first time init then sync with exist config.
						if (!checkExistKey(listApiConfig[0])) {
							const { apiConfiguration } = await provider.getState()

							await provider.providerSettingsManager.saveConfig(
								listApiConfig[0].name ?? "default",
								apiConfiguration,
							)

							listApiConfig[0].apiProvider = apiConfiguration.apiProvider
						}
					}

					const currentConfigName = getGlobalState("currentApiConfigName")

					if (currentConfigName) {
						if (!(await provider.providerSettingsManager.hasConfig(currentConfigName))) {
							// Current config name not valid, get first config in list.
							const name = listApiConfig[0]?.name
							await updateGlobalState("currentApiConfigName", name)

							if (name) {
								await provider.activateProviderProfile({ name })
								return
							}
						}
					}

					await Promise.all([
						await updateGlobalState("listApiConfigMeta", listApiConfig),
						await provider.postMessageToWebview({ type: "listApiConfig", listApiConfig }),
					])
				})
				.catch((error) =>
					provider.log(
						`Error list api configuration: ${JSON.stringify(error, Object.getOwnPropertyNames(error), 2)}`,
					),
				)

			provider.isViewLaunched = true
			break
		case "newTask":
			// Initializing new instance of Cline will make sure that any
			// agentically running promises in old instance don't affect our new
			// task. This essentially creates a fresh slate for the new task.
			await provider.initClineWithTask(message.text, message.images)
			break
		// kilocode_change start
		case "condense":
			provider.getCurrentCline()?.handleWebviewAskResponse("yesButtonClicked")
			break
		// kilocode_change end
		case "customInstructions":
			await provider.updateCustomInstructions(message.text)
			break
		case "alwaysAllowReadOnly":
			await updateGlobalState("alwaysAllowReadOnly", message.bool ?? undefined)
			await provider.postStateToWebview()
			break
		case "alwaysAllowReadOnlyOutsideWorkspace":
			await updateGlobalState("alwaysAllowReadOnlyOutsideWorkspace", message.bool ?? undefined)
			await provider.postStateToWebview()
			break
		case "alwaysAllowWrite":
			await updateGlobalState("alwaysAllowWrite", message.bool ?? undefined)
			await provider.postStateToWebview()
			break
		case "alwaysAllowWriteOutsideWorkspace":
			await updateGlobalState("alwaysAllowWriteOutsideWorkspace", message.bool ?? undefined)
			await provider.postStateToWebview()
			break
		case "alwaysAllowWriteProtected":
			await updateGlobalState("alwaysAllowWriteProtected", message.bool ?? undefined)
			await provider.postStateToWebview()
			break
		case "alwaysAllowExecute":
			await updateGlobalState("alwaysAllowExecute", message.bool ?? undefined)
			await provider.postStateToWebview()
			break
		case "alwaysAllowBrowser":
			await updateGlobalState("alwaysAllowBrowser", message.bool ?? undefined)
			await provider.postStateToWebview()
			break
		case "alwaysAllowMcp":
			await updateGlobalState("alwaysAllowMcp", message.bool)
			await provider.postStateToWebview()
			break
		case "alwaysAllowModeSwitch":
			await updateGlobalState("alwaysAllowModeSwitch", message.bool)
			await provider.postStateToWebview()
			break
		case "allowedMaxRequests":
			await updateGlobalState("allowedMaxRequests", message.value)
			await provider.postStateToWebview()
			break
		case "alwaysAllowSubtasks":
			await updateGlobalState("alwaysAllowSubtasks", message.bool)
			await provider.postStateToWebview()
			break
		case "askResponse":
			provider.getCurrentCline()?.handleWebviewAskResponse(message.askResponse!, message.text, message.images)
			break
		case "autoCondenseContext":
			await updateGlobalState("autoCondenseContext", message.bool)
			await provider.postStateToWebview()
			break
		case "autoCondenseContextPercent":
			await updateGlobalState("autoCondenseContextPercent", message.value)
			await provider.postStateToWebview()
			break
		case "terminalOperation":
			if (message.terminalOperation) {
				provider.getCurrentCline()?.handleTerminalOperation(message.terminalOperation)
			}
			break
		case "clearTask":
			// clear task resets the current session and allows for a new task to be started, if this session is a subtask - it allows the parent task to be resumed
			// Check if the current task actually has a parent task
			const currentTask = provider.getCurrentCline()
			if (currentTask && currentTask.parentTask) {
				await provider.finishSubTask(t("common:tasks.canceled"))
			} else {
				// Regular task - just clear it
				await provider.clearTask()
			}
			await provider.postStateToWebview()
			break
		case "didShowAnnouncement":
			await updateGlobalState("lastShownAnnouncementId", provider.latestAnnouncementId)
			await provider.postStateToWebview()
			break
		case "selectImages":
			const images = await selectImages()
			await provider.postMessageToWebview({ type: "selectedImages", images })
			break
		case "exportCurrentTask":
			const currentTaskId = provider.getCurrentCline()?.taskId
			if (currentTaskId) {
				provider.exportTaskWithId(currentTaskId)
			}
			break
		case "shareCurrentTask":
			const shareTaskId = provider.getCurrentCline()?.taskId
			const clineMessages = provider.getCurrentCline()?.clineMessages
			if (!shareTaskId) {
				vscode.window.showErrorMessage(t("common:errors.share_no_active_task"))
				break
			}

			try {
				const visibility = message.visibility || "organization"
				const result = await CloudService.instance.shareTask(shareTaskId, visibility, clineMessages)

				if (result.success && result.shareUrl) {
					// Show success notification
					const messageKey =
						visibility === "public"
							? "common:info.public_share_link_copied"
							: "common:info.organization_share_link_copied"
					vscode.window.showInformationMessage(t(messageKey))

					// Send success feedback to webview for inline display
					await provider.postMessageToWebview({
						type: "shareTaskSuccess",
						visibility,
						text: result.shareUrl,
					})
				} else {
					// Handle error
					const errorMessage = result.error || "Failed to create share link"
					if (errorMessage.includes("Authentication")) {
						vscode.window.showErrorMessage(t("common:errors.share_auth_required"))
					} else if (errorMessage.includes("sharing is not enabled")) {
						vscode.window.showErrorMessage(t("common:errors.share_not_enabled"))
					} else if (errorMessage.includes("not found")) {
						vscode.window.showErrorMessage(t("common:errors.share_task_not_found"))
					} else {
						vscode.window.showErrorMessage(errorMessage)
					}
				}
			} catch (error) {
				provider.log(`[shareCurrentTask] Unexpected error: ${error}`)
				vscode.window.showErrorMessage(t("common:errors.share_task_failed"))
			}
			break
		case "showTaskWithId":
			provider.showTaskWithId(message.text!)
			break
		case "condenseTaskContextRequest":
			provider.condenseTaskContext(message.text!)
			break
		case "deleteTaskWithId":
			provider.deleteTaskWithId(message.text!)
			break
		case "deleteMultipleTasksWithIds": {
			const ids = message.ids

			if (Array.isArray(ids)) {
				// Process in batches of 20 (or another reasonable number)
				const batchSize = 20
				const results = []

				// Only log start and end of the operation
				console.log(`Batch deletion started: ${ids.length} tasks total`)

				for (let i = 0; i < ids.length; i += batchSize) {
					const batch = ids.slice(i, i + batchSize)

					const batchPromises = batch.map(async (id) => {
						try {
							await provider.deleteTaskWithId(id)
							return { id, success: true }
						} catch (error) {
							// Keep error logging for debugging purposes
							console.log(
								`Failed to delete task ${id}: ${error instanceof Error ? error.message : String(error)}`,
							)
							return { id, success: false }
						}
					})

					// Process each batch in parallel but wait for completion before starting the next batch
					const batchResults = await Promise.all(batchPromises)
					results.push(...batchResults)

					// Update the UI after each batch to show progress
					await provider.postStateToWebview()
				}

				// Log final results
				const successCount = results.filter((r) => r.success).length
				const failCount = results.length - successCount
				console.log(
					`Batch deletion completed: ${successCount}/${ids.length} tasks successful, ${failCount} tasks failed`,
				)
			}
			break
		}
		case "exportTaskWithId":
			provider.exportTaskWithId(message.text!)
			break
		case "importSettings": {
			await importSettingsWithFeedback({
				providerSettingsManager: provider.providerSettingsManager,
				contextProxy: provider.contextProxy,
				customModesManager: provider.customModesManager,
				provider: provider,
			})

			break
		}
		case "exportSettings":
			await exportSettings({
				providerSettingsManager: provider.providerSettingsManager,
				contextProxy: provider.contextProxy,
			})

			break
		case "resetState":
			await provider.resetState()
			break
		case "flushRouterModels":
			const routerNameFlush: RouterName = toRouterName(message.text)
			await flushModels(routerNameFlush)
			break
		case "requestRouterModels":
			const { apiConfiguration } = await provider.getState()

			const routerModels: Partial<Record<RouterName, ModelRecord>> = {
				openrouter: {},
				requesty: {},
				glama: {},
				unbound: {},
				litellm: {},
				"kilocode-openrouter": {}, // kilocode_change
				ollama: {},
				lmstudio: {},
			}

			const safeGetModels = async (options: GetModelsOptions): Promise<ModelRecord> => {
				try {
					return await getModels(options)
				} catch (error) {
					console.error(
						`Failed to fetch models in webviewMessageHandler requestRouterModels for ${options.provider}:`,
						error,
					)
					throw error // Re-throw to be caught by Promise.allSettled
				}
			}

			// kilocode_change start: openrouter auth, kilocode provider
			const openRouterApiKey = apiConfiguration.openRouterApiKey || message?.values?.openRouterApiKey
			const openRouterBaseUrl = apiConfiguration.openRouterBaseUrl || message?.values?.openRouterBaseUrl

			const modelFetchPromises: Array<{ key: RouterName; options: GetModelsOptions }> = [
				{
					key: "openrouter",
					options: { provider: "openrouter", apiKey: openRouterApiKey, baseUrl: openRouterBaseUrl },
				},
				{ key: "requesty", options: { provider: "requesty", apiKey: apiConfiguration.requestyApiKey } },
				{ key: "glama", options: { provider: "glama" } },
				{ key: "unbound", options: { provider: "unbound", apiKey: apiConfiguration.unboundApiKey } },
				{
					key: "kilocode-openrouter",
					options: { provider: "kilocode-openrouter", kilocodeToken: apiConfiguration.kilocodeToken },
				},
			]
			// kilocode_change end

			// Don't fetch Ollama and LM Studio models by default anymore
			// They have their own specific handlers: requestOllamaModels and requestLmStudioModels

			const litellmApiKey = apiConfiguration.litellmApiKey || message?.values?.litellmApiKey
			const litellmBaseUrl = apiConfiguration.litellmBaseUrl || message?.values?.litellmBaseUrl
			if (litellmApiKey && litellmBaseUrl) {
				modelFetchPromises.push({
					key: "litellm",
					options: { provider: "litellm", apiKey: litellmApiKey, baseUrl: litellmBaseUrl },
				})
			}

			const results = await Promise.allSettled(
				modelFetchPromises.map(async ({ key, options }) => {
					const models = await safeGetModels(options)
					return { key, models } // key is RouterName here
				}),
			)

			const fetchedRouterModels: Partial<Record<RouterName, ModelRecord>> = {
				...routerModels,
				// Initialize ollama and lmstudio with empty objects since they use separate handlers
				ollama: {},
				lmstudio: {},
			}

			results.forEach((result, index) => {
				const routerName = modelFetchPromises[index].key // Get RouterName using index

				if (result.status === "fulfilled") {
					fetchedRouterModels[routerName] = result.value.models

					// Ollama and LM Studio settings pages still need these events
					if (routerName === "ollama" && Object.keys(result.value.models).length > 0) {
						provider.postMessageToWebview({
							type: "ollamaModels",
							ollamaModels: Object.keys(result.value.models),
						})
					} else if (routerName === "lmstudio" && Object.keys(result.value.models).length > 0) {
						provider.postMessageToWebview({
							type: "lmStudioModels",
							lmStudioModels: Object.keys(result.value.models),
						})
					}
				} else {
					// Handle rejection: Post a specific error message for this provider
					const errorMessage = result.reason instanceof Error ? result.reason.message : String(result.reason)
					console.error(`Error fetching models for ${routerName}:`, result.reason)

					fetchedRouterModels[routerName] = {} // Ensure it's an empty object in the main routerModels message

					provider.postMessageToWebview({
						type: "singleRouterModelFetchResponse",
						success: false,
						error: errorMessage,
						values: { provider: routerName },
					})
				}
			})

			provider.postMessageToWebview({
				type: "routerModels",
				routerModels: fetchedRouterModels as Record<RouterName, ModelRecord>,
			})

			break
		case "requestOllamaModels": {
			// Specific handler for Ollama models only
			const { apiConfiguration: ollamaApiConfig } = await provider.getState()
			try {
				// Flush cache first to ensure fresh models
				await flushModels("ollama")

				const ollamaModels = await getModels({
					provider: "ollama",
					baseUrl: ollamaApiConfig.ollamaBaseUrl,
				})

				if (Object.keys(ollamaModels).length > 0) {
					provider.postMessageToWebview({
						type: "ollamaModels",
						ollamaModels: Object.keys(ollamaModels),
					})
				}
			} catch (error) {
				// Silently fail - user hasn't configured Ollama yet
				console.debug("Ollama models fetch failed:", error)
			}
			break
		}
		case "requestLmStudioModels": {
			// Specific handler for LM Studio models only
			const { apiConfiguration: lmStudioApiConfig } = await provider.getState()
			try {
				// Flush cache first to ensure fresh models
				await flushModels("lmstudio")

				const lmStudioModels = await getModels({
					provider: "lmstudio",
					baseUrl: lmStudioApiConfig.lmStudioBaseUrl,
				})

				if (Object.keys(lmStudioModels).length > 0) {
					provider.postMessageToWebview({
						type: "lmStudioModels",
						lmStudioModels: Object.keys(lmStudioModels),
					})
				}
			} catch (error) {
				// Silently fail - user hasn't configured LM Studio yet
				console.debug("LM Studio models fetch failed:", error)
			}
			break
		}
		case "requestOpenAiModels":
			if (message?.values?.baseUrl && message?.values?.apiKey) {
				const openAiModels = await getOpenAiModels(
					message?.values?.baseUrl,
					message?.values?.apiKey,
					message?.values?.openAiHeaders,
				)

				provider.postMessageToWebview({ type: "openAiModels", openAiModels })
			}

			break
		case "requestVsCodeLmModels":
			const vsCodeLmModels = await getVsCodeLmModels()
			// TODO: Cache like we do for OpenRouter, etc?
			provider.postMessageToWebview({ type: "vsCodeLmModels", vsCodeLmModels })
			break
		case "openImage":
			openImage(message.text!, { values: message.values })
			break
		case "saveImage":
			saveImage(message.dataUri!)
			break
		case "openFile":
			openFile(message.text!, message.values as { create?: boolean; content?: string; line?: number })
			break
		case "openMention":
			openMention(message.text)
			break
		case "openExternal":
			if (message.url) {
				vscode.env.openExternal(vscode.Uri.parse(message.url))
			}
			break
		case "checkpointDiff":
			const result = checkoutDiffPayloadSchema.safeParse(message.payload)

			if (result.success) {
				await provider.getCurrentCline()?.checkpointDiff(result.data)
			}

			break
		case "checkpointRestore": {
			const result = checkoutRestorePayloadSchema.safeParse(message.payload)

			if (result.success) {
				await provider.cancelTask()

				try {
					await pWaitFor(() => provider.getCurrentCline()?.isInitialized === true, { timeout: 3_000 })
				} catch (error) {
					vscode.window.showErrorMessage(t("common:errors.checkpoint_timeout"))
				}

				try {
					await provider.getCurrentCline()?.checkpointRestore(result.data)
				} catch (error) {
					vscode.window.showErrorMessage(t("common:errors.checkpoint_failed"))
				}
			}

			break
		}
		case "cancelTask":
			await provider.cancelTask()
			break
<<<<<<< HEAD
		case "allowedCommands":
			await updateGlobalState("allowedCommands", message.commands ?? []) // kilocode_change
=======
		case "allowedCommands": {
			// Validate and sanitize the commands array
			const commands = message.commands ?? []
			const validCommands = Array.isArray(commands)
				? commands.filter((cmd) => typeof cmd === "string" && cmd.trim().length > 0)
				: []

			await updateGlobalState("allowedCommands", validCommands)
>>>>>>> 6fce618f

			// Also update workspace settings.
			await vscode.workspace
				.getConfiguration(Package.name)
				.update("allowedCommands", validCommands, vscode.ConfigurationTarget.Global)

			break
		}
		case "openCustomModesSettings": {
			const customModesFilePath = await provider.customModesManager.getCustomModesFilePath()

			if (customModesFilePath) {
				openFile(customModesFilePath)
			}

			break
		}
		case "openMcpSettings": {
			const mcpSettingsFilePath = await provider.getMcpHub()?.getMcpSettingsFilePath()

			if (mcpSettingsFilePath) {
				openFile(mcpSettingsFilePath)
			}

			break
		}
		case "openProjectMcpSettings": {
			if (!vscode.workspace.workspaceFolders?.length) {
				vscode.window.showErrorMessage(t("common:errors.no_workspace"))
				return
			}

			const workspaceFolder = vscode.workspace.workspaceFolders[0]
			const rooDir = path.join(workspaceFolder.uri.fsPath, ".kilocode")
			const mcpPath = path.join(rooDir, "mcp.json")
			const rootMcpPath = path.join(workspaceFolder.uri.fsPath, ".mcp.json")

			try {
<<<<<<< HEAD
				// First check if .kilocode/mcp.json exists
				const kilocodeExists = await fileExistsAtPath(mcpPath)
				if (kilocodeExists) {
					// Open it
					await openFile(mcpPath)
				} else {
					// Check if .mcp.json exists in the root directory
					const rootExists = await fileExistsAtPath(rootMcpPath)
					if (rootExists) {
						// Open it
						await openFile(rootMcpPath)
					} else {
						// If neither exists, create .kilocode/mcp.json to mark the territory
						await fs.mkdir(rooDir, { recursive: true })
						await fs.writeFile(mcpPath, JSON.stringify({ mcpServers: {} }, null, 2))
						await openFile(mcpPath)
					}
=======
				await fs.mkdir(rooDir, { recursive: true })
				const exists = await fileExistsAtPath(mcpPath)

				if (!exists) {
					await safeWriteJson(mcpPath, { mcpServers: {} })
>>>>>>> 6fce618f
				}
			} catch (error) {
				vscode.window.showErrorMessage(t("mcp:errors.create_json", { error: `${error}` }))
			}

			break
		}
		case "deleteMcpServer": {
			if (!message.serverName) {
				break
			}

			try {
				provider.log(`Attempting to delete MCP server: ${message.serverName}`)
				await provider.getMcpHub()?.deleteServer(message.serverName, message.source as "global" | "project")
				provider.log(`Successfully deleted MCP server: ${message.serverName}`)

				// Refresh the webview state
				await provider.postStateToWebview()
			} catch (error) {
				const errorMessage = error instanceof Error ? error.message : String(error)
				provider.log(`Failed to delete MCP server: ${errorMessage}`)
				// Error messages are already handled by McpHub.deleteServer
			}
			break
		}
		case "restartMcpServer": {
			try {
				await provider.getMcpHub()?.restartConnection(message.text!, message.source as "global" | "project")
			} catch (error) {
				provider.log(
					`Failed to retry connection for ${message.text}: ${JSON.stringify(error, Object.getOwnPropertyNames(error), 2)}`,
				)
			}
			break
		}
		case "toggleToolAlwaysAllow": {
			try {
				await provider
					.getMcpHub()
					?.toggleToolAlwaysAllow(
						message.serverName!,
						message.source as "global" | "project",
						message.toolName!,
						Boolean(message.alwaysAllow),
					)
			} catch (error) {
				provider.log(
					`Failed to toggle auto-approve for tool ${message.toolName}: ${JSON.stringify(error, Object.getOwnPropertyNames(error), 2)}`,
				)
			}
			break
		}
		case "toggleToolEnabledForPrompt": {
			try {
				await provider
					.getMcpHub()
					?.toggleToolEnabledForPrompt(
						message.serverName!,
						message.source as "global" | "project",
						message.toolName!,
						Boolean(message.isEnabled),
					)
			} catch (error) {
				provider.log(
					`Failed to toggle enabled for prompt for tool ${message.toolName}: ${JSON.stringify(error, Object.getOwnPropertyNames(error), 2)}`,
				)
			}
			break
		}
		case "toggleMcpServer": {
			try {
				await provider
					.getMcpHub()
					?.toggleServerDisabled(
						message.serverName!,
						message.disabled!,
						message.source as "global" | "project",
					)
			} catch (error) {
				provider.log(
					`Failed to toggle MCP server ${message.serverName}: ${JSON.stringify(error, Object.getOwnPropertyNames(error), 2)}`,
				)
			}
			break
		}
		case "mcpEnabled":
			const mcpEnabled = message.bool ?? true
			await updateGlobalState("mcpEnabled", mcpEnabled)
			await provider.postStateToWebview()
			break
		case "enableMcpServerCreation":
			await updateGlobalState("enableMcpServerCreation", message.bool ?? true)
			await provider.postStateToWebview()
			break
		// kilocode_change begin
		case "showSystemNotification":
			if (message.notificationOptions) {
				showSystemNotification(message.notificationOptions)
			}
			break
		case "openInBrowser":
			if (message.url) {
				vscode.env.openExternal(vscode.Uri.parse(message.url))
			}
			break
		// kilocode_change end
		case "refreshAllMcpServers": {
			const mcpHub = provider.getMcpHub()
			if (mcpHub) {
				await mcpHub.refreshAllConnections()
			}
			break
		}
		// playSound handler removed - now handled directly in the webview
		case "soundEnabled":
			const soundEnabled = message.bool ?? true
			await updateGlobalState("soundEnabled", soundEnabled)
			await provider.postStateToWebview()
			break
		case "soundVolume":
			const soundVolume = message.value ?? 0.5
			await updateGlobalState("soundVolume", soundVolume)
			await provider.postStateToWebview()
			break
		case "ttsEnabled":
			const ttsEnabled = message.bool ?? true
			await updateGlobalState("ttsEnabled", ttsEnabled)
			setTtsEnabled(ttsEnabled) // Add this line to update the tts utility
			await provider.postStateToWebview()
			break
		case "ttsSpeed":
			const ttsSpeed = message.value ?? 1.0
			await updateGlobalState("ttsSpeed", ttsSpeed)
			setTtsSpeed(ttsSpeed)
			await provider.postStateToWebview()
			break
		case "playTts":
			if (message.text) {
				playTts(message.text, {
					onStart: () => provider.postMessageToWebview({ type: "ttsStart", text: message.text }),
					onStop: () => provider.postMessageToWebview({ type: "ttsStop", text: message.text }),
				})
			}
			break
		case "stopTts":
			stopTts()
			break
		case "diffEnabled":
			const diffEnabled = message.bool ?? true
			await updateGlobalState("diffEnabled", diffEnabled)
			await provider.postStateToWebview()
			break
		case "enableCheckpoints":
			const enableCheckpoints = message.bool ?? true
			await updateGlobalState("enableCheckpoints", enableCheckpoints)
			await provider.postStateToWebview()
			break
		case "browserViewportSize":
			const browserViewportSize = message.text ?? "900x600"
			await updateGlobalState("browserViewportSize", browserViewportSize)
			await provider.postStateToWebview()
			break
		case "remoteBrowserHost":
			await updateGlobalState("remoteBrowserHost", message.text)
			await provider.postStateToWebview()
			break
		case "remoteBrowserEnabled":
			// Store the preference in global state
			// remoteBrowserEnabled now means "enable remote browser connection"
			await updateGlobalState("remoteBrowserEnabled", message.bool ?? false)
			// If disabling remote browser connection, clear the remoteBrowserHost
			if (!message.bool) {
				await updateGlobalState("remoteBrowserHost", undefined)
			}
			await provider.postStateToWebview()
			break
		case "testBrowserConnection":
			// If no text is provided, try auto-discovery
			if (!message.text) {
				// Use testBrowserConnection for auto-discovery
				const chromeHostUrl = await discoverChromeHostUrl()

				if (chromeHostUrl) {
					// Send the result back to the webview
					await provider.postMessageToWebview({
						type: "browserConnectionResult",
						success: !!chromeHostUrl,
						text: `Auto-discovered and tested connection to Chrome: ${chromeHostUrl}`,
						values: { endpoint: chromeHostUrl },
					})
				} else {
					await provider.postMessageToWebview({
						type: "browserConnectionResult",
						success: false,
						text: "No Chrome instances found on the network. Make sure Chrome is running with remote debugging enabled (--remote-debugging-port=9222).",
					})
				}
			} else {
				// Test the provided URL
				const customHostUrl = message.text
				const hostIsValid = await tryChromeHostUrl(message.text)

				// Send the result back to the webview
				await provider.postMessageToWebview({
					type: "browserConnectionResult",
					success: hostIsValid,
					text: hostIsValid
						? `Successfully connected to Chrome: ${customHostUrl}`
						: "Failed to connect to Chrome",
				})
			}
			break
		case "fuzzyMatchThreshold":
			await updateGlobalState("fuzzyMatchThreshold", message.value)
			await provider.postStateToWebview()
			break
		case "updateVSCodeSetting": {
			const { setting, value } = message

			if (setting !== undefined && value !== undefined) {
				if (ALLOWED_VSCODE_SETTINGS.has(setting)) {
					await vscode.workspace.getConfiguration().update(setting, value, true)
				} else {
					vscode.window.showErrorMessage(`Cannot update restricted VSCode setting: ${setting}`)
				}
			}

			break
		}
		case "getVSCodeSetting":
			const { setting } = message

			if (setting) {
				try {
					await provider.postMessageToWebview({
						type: "vsCodeSetting",
						setting,
						value: vscode.workspace.getConfiguration().get(setting),
					})
				} catch (error) {
					console.error(`Failed to get VSCode setting ${message.setting}:`, error)

					await provider.postMessageToWebview({
						type: "vsCodeSetting",
						setting,
						error: `Failed to get setting: ${error.message}`,
						value: undefined,
					})
				}
			}

			break
		case "alwaysApproveResubmit":
			await updateGlobalState("alwaysApproveResubmit", message.bool ?? false)
			await provider.postStateToWebview()
			break
		case "requestDelaySeconds":
			await updateGlobalState("requestDelaySeconds", message.value ?? 5)
			await provider.postStateToWebview()
			break
		case "writeDelayMs":
			await updateGlobalState("writeDelayMs", message.value)
			await provider.postStateToWebview()
			break
		case "terminalOutputLineLimit":
			await updateGlobalState("terminalOutputLineLimit", message.value)
			await provider.postStateToWebview()
			break
		case "terminalShellIntegrationTimeout":
			await updateGlobalState("terminalShellIntegrationTimeout", message.value)
			await provider.postStateToWebview()
			if (message.value !== undefined) {
				Terminal.setShellIntegrationTimeout(message.value)
			}
			break
		case "terminalShellIntegrationDisabled":
			await updateGlobalState("terminalShellIntegrationDisabled", message.bool)
			await provider.postStateToWebview()
			if (message.bool !== undefined) {
				Terminal.setShellIntegrationDisabled(message.bool)
			}
			break
		case "terminalCommandDelay":
			await updateGlobalState("terminalCommandDelay", message.value)
			await provider.postStateToWebview()
			if (message.value !== undefined) {
				Terminal.setCommandDelay(message.value)
			}
			break
		case "terminalPowershellCounter":
			await updateGlobalState("terminalPowershellCounter", message.bool)
			await provider.postStateToWebview()
			if (message.bool !== undefined) {
				Terminal.setPowershellCounter(message.bool)
			}
			break
		case "terminalZshClearEolMark":
			await updateGlobalState("terminalZshClearEolMark", message.bool)
			await provider.postStateToWebview()
			if (message.bool !== undefined) {
				Terminal.setTerminalZshClearEolMark(message.bool)
			}
			break
		case "terminalZshOhMy":
			await updateGlobalState("terminalZshOhMy", message.bool)
			await provider.postStateToWebview()
			if (message.bool !== undefined) {
				Terminal.setTerminalZshOhMy(message.bool)
			}
			break
		case "terminalZshP10k":
			await updateGlobalState("terminalZshP10k", message.bool)
			await provider.postStateToWebview()
			if (message.bool !== undefined) {
				Terminal.setTerminalZshP10k(message.bool)
			}
			break
		case "terminalZdotdir":
			await updateGlobalState("terminalZdotdir", message.bool)
			await provider.postStateToWebview()
			if (message.bool !== undefined) {
				Terminal.setTerminalZdotdir(message.bool)
			}
			break
		case "terminalCompressProgressBar":
			await updateGlobalState("terminalCompressProgressBar", message.bool)
			await provider.postStateToWebview()
			if (message.bool !== undefined) {
				Terminal.setCompressProgressBar(message.bool)
			}
			break
		case "mode":
			await provider.handleModeSwitch(message.text as Mode)
			break
		case "updateSupportPrompt":
			try {
				if (!message?.values) {
					return
				}

				// Replace all prompts with the new values from the cached state
				await updateGlobalState("customSupportPrompts", message.values)
				await provider.postStateToWebview()
			} catch (error) {
				provider.log(
					`Error update support prompt: ${JSON.stringify(error, Object.getOwnPropertyNames(error), 2)}`,
				)
				vscode.window.showErrorMessage(t("common:errors.update_support_prompt"))
			}
			break
		case "updatePrompt":
			if (message.promptMode && message.customPrompt !== undefined) {
				const existingPrompts = getGlobalState("customModePrompts") ?? {}
				const updatedPrompts = { ...existingPrompts, [message.promptMode]: message.customPrompt }
				await updateGlobalState("customModePrompts", updatedPrompts)
				const currentState = await provider.getStateToPostToWebview()
				const stateWithPrompts = {
					...currentState,
					customModePrompts: updatedPrompts,
					hasOpenedModeSelector: currentState.hasOpenedModeSelector ?? false,
				}
				provider.postMessageToWebview({ type: "state", state: stateWithPrompts })

				if (TelemetryService.hasInstance()) {
					// Determine which setting was changed by comparing objects
					const oldPrompt = existingPrompts[message.promptMode] || {}
					const newPrompt = message.customPrompt
					const changedSettings = Object.keys(newPrompt).filter(
						(key) =>
							JSON.stringify((oldPrompt as Record<string, unknown>)[key]) !==
							JSON.stringify((newPrompt as Record<string, unknown>)[key]),
					)

					if (changedSettings.length > 0) {
						TelemetryService.instance.captureModeSettingChanged(changedSettings[0])
					}
				}
			}
			break
		case "deleteMessage": {
			const answer = await vscode.window.showInformationMessage(
				t("common:confirmation.delete_message"),
				{ modal: true },
				t("common:confirmation.just_this_message"),
				t("common:confirmation.this_and_subsequent"),
			)

			if (
				(answer === t("common:confirmation.just_this_message") ||
					answer === t("common:confirmation.this_and_subsequent")) &&
				provider.getCurrentCline() &&
				typeof message.value === "number" &&
				message.value
			) {
				const timeCutoff = message.value - 1000 // 1 second buffer before the message to delete

				const messageIndex = provider
					.getCurrentCline()!
					.clineMessages.findIndex((msg) => msg.ts && msg.ts >= timeCutoff)

				const apiConversationHistoryIndex = provider
					.getCurrentCline()
					?.apiConversationHistory.findIndex((msg) => msg.ts && msg.ts >= timeCutoff)

				if (messageIndex !== -1) {
					const { historyItem } = await provider.getTaskWithId(provider.getCurrentCline()!.taskId)

					if (answer === t("common:confirmation.just_this_message")) {
						// Find the next user message first
						const nextUserMessage = provider
							.getCurrentCline()!
							.clineMessages.slice(messageIndex + 1)
							.find((msg) => msg.type === "say" && msg.say === "user_feedback")

						// Handle UI messages
						if (nextUserMessage) {
							// Find absolute index of next user message
							const nextUserMessageIndex = provider
								.getCurrentCline()!
								.clineMessages.findIndex((msg) => msg === nextUserMessage)

							// Keep messages before current message and after next user message
							await provider
								.getCurrentCline()!
								.overwriteClineMessages([
									...provider.getCurrentCline()!.clineMessages.slice(0, messageIndex),
									...provider.getCurrentCline()!.clineMessages.slice(nextUserMessageIndex),
								])
						} else {
							// If no next user message, keep only messages before current message
							await provider
								.getCurrentCline()!
								.overwriteClineMessages(
									provider.getCurrentCline()!.clineMessages.slice(0, messageIndex),
								)
						}

						// Handle API messages
						if (apiConversationHistoryIndex !== -1) {
							if (nextUserMessage && nextUserMessage.ts) {
								// Keep messages before current API message and after next user message
								await provider
									.getCurrentCline()!
									.overwriteApiConversationHistory([
										...provider
											.getCurrentCline()!
											.apiConversationHistory.slice(0, apiConversationHistoryIndex),
										...provider
											.getCurrentCline()!
											.apiConversationHistory.filter(
												(msg) => msg.ts && msg.ts >= nextUserMessage.ts,
											),
									])
							} else {
								// If no next user message, keep only messages before current API message
								await provider
									.getCurrentCline()!
									.overwriteApiConversationHistory(
										provider
											.getCurrentCline()!
											.apiConversationHistory.slice(0, apiConversationHistoryIndex),
									)
							}
						}
					} else if (answer === t("common:confirmation.this_and_subsequent")) {
						// Delete this message and all that follow
						await provider
							.getCurrentCline()!
							.overwriteClineMessages(provider.getCurrentCline()!.clineMessages.slice(0, messageIndex))
						if (apiConversationHistoryIndex !== -1) {
							await provider
								.getCurrentCline()!
								.overwriteApiConversationHistory(
									provider
										.getCurrentCline()!
										.apiConversationHistory.slice(0, apiConversationHistoryIndex),
								)
						}
					}

					await provider.initClineWithHistoryItem(historyItem)
				}
			}
			break
		}
		case "screenshotQuality":
			await updateGlobalState("screenshotQuality", message.value)
			await provider.postStateToWebview()
			break
		case "maxOpenTabsContext":
			const tabCount = Math.min(Math.max(0, message.value ?? 20), 500)
			await updateGlobalState("maxOpenTabsContext", tabCount)
			await provider.postStateToWebview()
			break
		case "maxWorkspaceFiles":
			const fileCount = Math.min(Math.max(0, message.value ?? 200), 500)
			await updateGlobalState("maxWorkspaceFiles", fileCount)
			await provider.postStateToWebview()
			break
		case "browserToolEnabled":
			await updateGlobalState("browserToolEnabled", message.bool ?? true)
			await provider.postStateToWebview()
			break
		case "language":
			changeLanguage(message.text ?? "en")
			await updateGlobalState("language", message.text as Language)
			await provider.postStateToWebview()
			break
		case "showRooIgnoredFiles":
			await updateGlobalState("showRooIgnoredFiles", message.bool ?? true)
			await provider.postStateToWebview()
			break
		case "hasOpenedModeSelector":
			await updateGlobalState("hasOpenedModeSelector", message.bool ?? true)
			await provider.postStateToWebview()
			break
		case "maxReadFileLine":
			await updateGlobalState("maxReadFileLine", message.value)
			await provider.postStateToWebview()
			break
		// kilocode_change start
		case "showAutoApproveMenu":
			await updateGlobalState("showAutoApproveMenu", message.bool ?? true)
			await provider.postStateToWebview()
			break
		case "showTaskTimeline":
			await updateGlobalState("showTaskTimeline", message.bool ?? false)
			await provider.postStateToWebview()
			break
		// kilocode_change end
		case "maxConcurrentFileReads":
			const valueToSave = message.value // Capture the value intended for saving
			await updateGlobalState("maxConcurrentFileReads", valueToSave)
			await provider.postStateToWebview()
			break
		case "setHistoryPreviewCollapsed": // Add the new case handler
			await updateGlobalState("historyPreviewCollapsed", message.bool ?? false)
			// No need to call postStateToWebview here as the UI already updated optimistically
			break
		case "toggleApiConfigPin":
			if (message.text) {
				const currentPinned = getGlobalState("pinnedApiConfigs") ?? {}
				const updatedPinned: Record<string, boolean> = { ...currentPinned }

				if (currentPinned[message.text]) {
					delete updatedPinned[message.text]
				} else {
					updatedPinned[message.text] = true
				}

				await updateGlobalState("pinnedApiConfigs", updatedPinned)
				await provider.postStateToWebview()
			}
			break
		case "enhancementApiConfigId":
			await updateGlobalState("enhancementApiConfigId", message.text)
			await provider.postStateToWebview()
			break
		// kilocode_change start
		case "commitMessageApiConfigId":
			await updateGlobalState("commitMessageApiConfigId", message.text)
			await provider.postStateToWebview()
			break
		// kilocode_change end
		case "condensingApiConfigId":
			await updateGlobalState("condensingApiConfigId", message.text)
			await provider.postStateToWebview()
			break
		case "updateCondensingPrompt":
			await updateGlobalState("customCondensingPrompt", message.text)
			await provider.postStateToWebview()
			break
		case "profileThresholds":
			await updateGlobalState("profileThresholds", message.values)
			await provider.postStateToWebview()
			break
		case "autoApprovalEnabled":
			await updateGlobalState("autoApprovalEnabled", message.bool ?? false)
			await provider.postStateToWebview()
			break
		case "enhancePrompt":
			if (message.text) {
				try {
					const { apiConfiguration, customSupportPrompts, listApiConfigMeta, enhancementApiConfigId } =
						await provider.getState()

					// Try to get enhancement config first, fall back to current config.
					let configToUse: ProviderSettings = apiConfiguration

					if (enhancementApiConfigId && !!listApiConfigMeta.find(({ id }) => id === enhancementApiConfigId)) {
						const { name: _, ...providerSettings } = await provider.providerSettingsManager.getProfile({
							id: enhancementApiConfigId,
						})

						if (providerSettings.apiProvider) {
							configToUse = providerSettings
						}
					}

					const enhancedPrompt = await singleCompletionHandler(
						configToUse,
						supportPrompt.create("ENHANCE", { userInput: message.text }, customSupportPrompts),
					)

					await provider.postMessageToWebview({ type: "enhancedPrompt", text: enhancedPrompt })
				} catch (error) {
					provider.log(
						`Error enhancing prompt: ${JSON.stringify(error, Object.getOwnPropertyNames(error), 2)}`,
					)

					vscode.window.showErrorMessage(t("common:errors.enhance_prompt"))
					await provider.postMessageToWebview({ type: "enhancedPrompt" })
				}
			}
			break
		case "getSystemPrompt":
			try {
				const systemPrompt = await generateSystemPrompt(provider, message)

				await provider.postMessageToWebview({
					type: "systemPrompt",
					text: systemPrompt,
					mode: message.mode,
				})
			} catch (error) {
				provider.log(
					`Error getting system prompt:  ${JSON.stringify(error, Object.getOwnPropertyNames(error), 2)}`,
				)
				vscode.window.showErrorMessage(t("common:errors.get_system_prompt"))
			}
			break
		case "copySystemPrompt":
			try {
				const systemPrompt = await generateSystemPrompt(provider, message)

				await vscode.env.clipboard.writeText(systemPrompt)
				await vscode.window.showInformationMessage(t("common:info.clipboard_copy"))
			} catch (error) {
				provider.log(
					`Error getting system prompt:  ${JSON.stringify(error, Object.getOwnPropertyNames(error), 2)}`,
				)
				vscode.window.showErrorMessage(t("common:errors.get_system_prompt"))
			}
			break
		case "searchCommits": {
			const cwd = provider.cwd
			if (cwd) {
				try {
					const commits = await searchCommits(message.query || "", cwd)
					await provider.postMessageToWebview({
						type: "commitSearchResults",
						commits,
					})
				} catch (error) {
					provider.log(
						`Error searching commits: ${JSON.stringify(error, Object.getOwnPropertyNames(error), 2)}`,
					)
					vscode.window.showErrorMessage(t("common:errors.search_commits"))
				}
			}
			break
		}
		// kilocode_change start
		case "showFeedbackOptions": {
			const githubIssuesText = t("common:feedback.githubIssues")
			const discordText = t("common:feedback.discord")
			const customerSupport = t("common:feedback.customerSupport") // kilocode_change

			const answer = await vscode.window.showInformationMessage(
				t("common:feedback.description"),
				{ modal: true },
				githubIssuesText,
				discordText,
				customerSupport,
			)

			if (answer === githubIssuesText) {
				await vscode.env.openExternal(vscode.Uri.parse("https://github.com/Kilo-Org/kilocode/issues"))
			} else if (answer === discordText) {
				await vscode.env.openExternal(vscode.Uri.parse("https://discord.gg/fxrhCFGhkP"))
			} else if (answer === customerSupport) {
				await vscode.env.openExternal(vscode.Uri.parse("mailto:hi@kilocode.ai"))
			}
			break
		}
		// kilocode_change end
		case "searchFiles": {
			const workspacePath = getWorkspacePath()

			if (!workspacePath) {
				// Handle case where workspace path is not available
				await provider.postMessageToWebview({
					type: "fileSearchResults",
					results: [],
					requestId: message.requestId,
					error: "No workspace path available",
				})
				break
			}
			try {
				// Call file search service with query from message
				const results = await searchWorkspaceFiles(
					message.query || "",
					workspacePath,
					20, // Use default limit, as filtering is now done in the backend
				)

				// Send results back to webview
				await provider.postMessageToWebview({
					type: "fileSearchResults",
					results,
					requestId: message.requestId,
				})
			} catch (error) {
				const errorMessage = error instanceof Error ? error.message : String(error)

				// Send error response to webview
				await provider.postMessageToWebview({
					type: "fileSearchResults",
					results: [],
					error: errorMessage,
					requestId: message.requestId,
				})
			}
			break
		}
		case "saveApiConfiguration":
			if (message.text && message.apiConfiguration) {
				try {
					await provider.providerSettingsManager.saveConfig(message.text, message.apiConfiguration)
					const listApiConfig = await provider.providerSettingsManager.listConfig()
					await updateGlobalState("listApiConfigMeta", listApiConfig)
				} catch (error) {
					provider.log(
						`Error save api configuration: ${JSON.stringify(error, Object.getOwnPropertyNames(error), 2)}`,
					)
					vscode.window.showErrorMessage(t("common:errors.save_api_config"))
				}
			}
			break
		case "upsertApiConfiguration":
			if (message.text && message.apiConfiguration) {
				await provider.upsertProviderProfile(message.text, message.apiConfiguration)
			}
			break
		case "renameApiConfiguration":
			if (message.values && message.apiConfiguration) {
				try {
					const { oldName, newName } = message.values

					if (oldName === newName) {
						break
					}

					// Load the old configuration to get its ID.
					const { id } = await provider.providerSettingsManager.getProfile({ name: oldName })

					// Create a new configuration with the new name and old ID.
					await provider.providerSettingsManager.saveConfig(newName, { ...message.apiConfiguration, id })

					// Delete the old configuration.
					await provider.providerSettingsManager.deleteConfig(oldName)

					// Re-activate to update the global settings related to the
					// currently activated provider profile.
					await provider.activateProviderProfile({ name: newName })
				} catch (error) {
					provider.log(
						`Error rename api configuration: ${JSON.stringify(error, Object.getOwnPropertyNames(error), 2)}`,
					)

					vscode.window.showErrorMessage(t("common:errors.rename_api_config"))
				}
			}
			break
		case "loadApiConfiguration":
			if (message.text) {
				try {
					await provider.activateProviderProfile({ name: message.text })
				} catch (error) {
					provider.log(
						`Error load api configuration: ${JSON.stringify(error, Object.getOwnPropertyNames(error), 2)}`,
					)
					vscode.window.showErrorMessage(t("common:errors.load_api_config"))
				}
			}
			break
		case "loadApiConfigurationById":
			if (message.text) {
				try {
					await provider.activateProviderProfile({ id: message.text })
				} catch (error) {
					provider.log(
						`Error load api configuration by ID: ${JSON.stringify(error, Object.getOwnPropertyNames(error), 2)}`,
					)
					vscode.window.showErrorMessage(t("common:errors.load_api_config"))
				}
			}
			break
		case "deleteApiConfiguration":
			if (message.text) {
				const answer = await vscode.window.showInformationMessage(
					t("common:confirmation.delete_config_profile"),
					{ modal: true },
					t("common:answers.yes"),
				)

				if (answer !== t("common:answers.yes")) {
					break
				}

				const oldName = message.text

				const newName = (await provider.providerSettingsManager.listConfig()).filter(
					(c) => c.name !== oldName,
				)[0]?.name

				if (!newName) {
					vscode.window.showErrorMessage(t("common:errors.delete_api_config"))
					return
				}

				try {
					await provider.providerSettingsManager.deleteConfig(oldName)
					await provider.activateProviderProfile({ name: newName })
				} catch (error) {
					provider.log(
						`Error delete api configuration: ${JSON.stringify(error, Object.getOwnPropertyNames(error), 2)}`,
					)

					vscode.window.showErrorMessage(t("common:errors.delete_api_config"))
				}
			}
			break
		case "getListApiConfiguration":
			try {
				const listApiConfig = await provider.providerSettingsManager.listConfig()
				await updateGlobalState("listApiConfigMeta", listApiConfig)
				provider.postMessageToWebview({ type: "listApiConfig", listApiConfig })
			} catch (error) {
				provider.log(
					`Error get list api configuration: ${JSON.stringify(error, Object.getOwnPropertyNames(error), 2)}`,
				)
				vscode.window.showErrorMessage(t("common:errors.list_api_config"))
			}
			break
		case "updateExperimental": {
			if (!message.values) {
				break
			}

			const updatedExperiments = {
				...(getGlobalState("experiments") ?? experimentDefault),
				...message.values,
			}

			await updateGlobalState("experiments", updatedExperiments)

			await provider.postStateToWebview()
			break
		}
		case "updateMcpTimeout":
			if (message.serverName && typeof message.timeout === "number") {
				try {
					await provider
						.getMcpHub()
						?.updateServerTimeout(
							message.serverName,
							message.timeout,
							message.source as "global" | "project",
						)
				} catch (error) {
					provider.log(
						`Failed to update timeout for ${message.serverName}: ${JSON.stringify(error, Object.getOwnPropertyNames(error), 2)}`,
					)
					vscode.window.showErrorMessage(t("common:errors.update_server_timeout"))
				}
			}
			break
		case "updateCustomMode":
			if (message.modeConfig) {
				// Check if this is a new mode or an update to an existing mode
				const existingModes = await provider.customModesManager.getCustomModes()
				const isNewMode = !existingModes.some((mode) => mode.slug === message.modeConfig?.slug)

				await provider.customModesManager.updateCustomMode(message.modeConfig.slug, message.modeConfig)
				// Update state after saving the mode
				const customModes = await provider.customModesManager.getCustomModes()
				await updateGlobalState("customModes", customModes)
				await updateGlobalState("mode", message.modeConfig.slug)
				await provider.postStateToWebview()

				// Track telemetry for custom mode creation or update
				if (TelemetryService.hasInstance()) {
					if (isNewMode) {
						// This is a new custom mode
						TelemetryService.instance.captureCustomModeCreated(
							message.modeConfig.slug,
							message.modeConfig.name,
						)
					} else {
						// Determine which setting was changed by comparing objects
						const existingMode = existingModes.find((mode) => mode.slug === message.modeConfig?.slug)
						const changedSettings = existingMode
							? Object.keys(message.modeConfig).filter(
									(key) =>
										JSON.stringify((existingMode as Record<string, unknown>)[key]) !==
										JSON.stringify((message.modeConfig as Record<string, unknown>)[key]),
								)
							: []

						if (changedSettings.length > 0) {
							TelemetryService.instance.captureModeSettingChanged(changedSettings[0])
						}
					}
				}
			}
			break
		case "deleteCustomMode":
			if (message.slug) {
				const answer = await vscode.window.showInformationMessage(
					t("common:confirmation.delete_custom_mode"),
					{ modal: true },
					t("common:answers.yes"),
				)

				if (answer !== t("common:answers.yes")) {
					break
				}

				await provider.customModesManager.deleteCustomMode(message.slug)
				// Switch back to default mode after deletion
				await updateGlobalState("mode", defaultModeSlug)
				await provider.postStateToWebview()
			}
			break
		case "humanRelayResponse":
			if (message.requestId && message.text) {
				vscode.commands.executeCommand(getCommand("handleHumanRelayResponse"), {
					requestId: message.requestId,
					text: message.text,
					cancelled: false,
				})
			}
			break

		case "humanRelayCancel":
			if (message.requestId) {
				vscode.commands.executeCommand(getCommand("handleHumanRelayResponse"), {
					requestId: message.requestId,
					cancelled: true,
				})
			}
			break

		// kilocode_change_start
		case "fetchProfileDataRequest":
			try {
				const { apiConfiguration } = await provider.getState()
				const kilocodeToken = apiConfiguration?.kilocodeToken

				if (!kilocodeToken) {
					provider.log("KiloCode token not found in extension state.")
					provider.postMessageToWebview({
						type: "profileDataResponse",
						payload: { success: false, error: "KiloCode API token not configured." },
					})
					break
				}

				// Changed to /api/profile
				const response = await axios.get("https://kilocode.ai/api/profile", {
					headers: {
						Authorization: `Bearer ${kilocodeToken}`,
						"Content-Type": "application/json",
					},
				})

				provider.postMessageToWebview({
					type: "profileDataResponse", // Assuming this response type is still appropriate for /api/profile
					payload: { success: true, data: response.data },
				})
			} catch (error: any) {
				const errorMessage =
					error.response?.data?.message ||
					error.message ||
					"Failed to fetch general profile data from backend."
				provider.log(`Error fetching general profile data: ${errorMessage}`)
				provider.postMessageToWebview({
					type: "profileDataResponse",
					payload: { success: false, error: errorMessage },
				})
			}
			break
		case "fetchBalanceDataRequest": // New handler
			try {
				const { apiConfiguration } = await provider.getState()
				const kilocodeToken = apiConfiguration?.kilocodeToken

				if (!kilocodeToken) {
					provider.log("KiloCode token not found in extension state for balance data.")
					provider.postMessageToWebview({
						type: "balanceDataResponse", // New response type
						payload: { success: false, error: "KiloCode API token not configured." },
					})
					break
				}

				const response = await axios.get("https://kilocode.ai/api/profile/balance", {
					// Original path for balance
					headers: {
						Authorization: `Bearer ${kilocodeToken}`,
						"Content-Type": "application/json",
					},
				})
				provider.postMessageToWebview({
					type: "balanceDataResponse", // New response type
					payload: { success: true, data: response.data },
				})
			} catch (error: any) {
				const errorMessage =
					error.response?.data?.message || error.message || "Failed to fetch balance data from backend."
				provider.log(`Error fetching balance data: ${errorMessage}`)
				provider.postMessageToWebview({
					type: "balanceDataResponse", // New response type
					payload: { success: false, error: errorMessage },
				})
			}
			break

		case "fetchMcpMarketplace": {
			await provider.fetchMcpMarketplace(message.bool)
			break
		}

		case "downloadMcp": {
			if (message.mcpId) {
				await provider.downloadMcp(message.mcpId)
			}
			break
		}

		case "silentlyRefreshMcpMarketplace": {
			await provider.silentlyRefreshMcpMarketplace()
			break
		}

		case "toggleWorkflow": {
			if (message.workflowPath && typeof message.enabled === "boolean" && typeof message.isGlobal === "boolean") {
				await toggleWorkflow(
					message.workflowPath,
					message.enabled,
					message.isGlobal,
					provider.contextProxy,
					provider.context,
				)
				await provider.postRulesDataToWebview()
			}
			break
		}

		case "refreshRules": {
			await provider.postRulesDataToWebview()
			break
		}

		case "toggleRule": {
			if (message.rulePath && typeof message.enabled === "boolean" && typeof message.isGlobal === "boolean") {
				await toggleRule(
					message.rulePath,
					message.enabled,
					message.isGlobal,
					provider.contextProxy,
					provider.context,
				)
				await provider.postRulesDataToWebview()
			}
			break
		}

		case "createRuleFile": {
			if (
				message.filename &&
				typeof message.isGlobal === "boolean" &&
				(message.ruleType === "rule" || message.ruleType === "workflow")
			) {
				try {
					await createRuleFile(message.filename, message.isGlobal, message.ruleType)
				} catch (error) {
					console.error("Error creating rule file:", error)
					vscode.window.showErrorMessage(t("kilocode:rules.errors.failedToCreateRuleFile"))
				}
				await provider.postRulesDataToWebview()
			}
			break
		}

		case "deleteRuleFile": {
			if (message.rulePath) {
				try {
					await deleteRuleFile(message.rulePath)
				} catch (error) {
					console.error("Error deleting rule file:", error)
					vscode.window.showErrorMessage(t("kilocode:rules.errors.failedToDeleteRuleFile"))
				}
				await provider.postRulesDataToWebview()
			}
			break
		}

		case "reportBug":
			provider.getCurrentCline()?.handleWebviewAskResponse("yesButtonClicked")
			break
		// end kilocode_change
		case "telemetrySetting": {
			const telemetrySetting = message.text as TelemetrySetting
			await updateGlobalState("telemetrySetting", telemetrySetting)
			const isOptedIn = telemetrySetting === "enabled"

			TelemetryService.instance.updateTelemetryState(isOptedIn)
			await provider.postStateToWebview()
			break
		}
		case "accountButtonClicked": {
			// Navigate to the account tab.
			provider.postMessageToWebview({ type: "action", action: "accountButtonClicked" })
			break
		}
		case "rooCloudSignIn": {
			try {
				TelemetryService.instance.captureEvent(TelemetryEventName.AUTHENTICATION_INITIATED)
				await CloudService.instance.login()
			} catch (error) {
				provider.log(`AuthService#login failed: ${error}`)
				vscode.window.showErrorMessage("Sign in failed.")
			}

			break
		}
		case "rooCloudSignOut": {
			try {
				await CloudService.instance.logout()
				await provider.postStateToWebview()
				provider.postMessageToWebview({ type: "authenticatedUser", userInfo: undefined })
			} catch (error) {
				provider.log(`AuthService#logout failed: ${error}`)
				vscode.window.showErrorMessage("Sign out failed.")
			}

			break
		}
		case "codebaseIndexConfig": {
			const codebaseIndexConfig = message.values ?? {
				codebaseIndexEnabled: false,
				codebaseIndexQdrantUrl: "http://localhost:6333",
				codebaseIndexEmbedderProvider: "openai",
				codebaseIndexEmbedderBaseUrl: "",
				codebaseIndexEmbedderModelId: "",
			}
			await updateGlobalState("codebaseIndexConfig", codebaseIndexConfig)

			try {
				if (provider.codeIndexManager) {
					await provider.codeIndexManager.handleExternalSettingsChange()

					// If now configured and enabled, start indexing automatically
					if (provider.codeIndexManager.isFeatureEnabled && provider.codeIndexManager.isFeatureConfigured) {
						if (!provider.codeIndexManager.isInitialized) {
							await provider.codeIndexManager.initialize(provider.contextProxy)
						}
						// Start indexing in background (no await)
						provider.codeIndexManager.startIndexing()
					}
				}
			} catch (error) {
				provider.log(
					`[CodeIndexManager] Error during background CodeIndexManager configuration/indexing: ${error.message || error}`,
				)
			}

			await provider.postStateToWebview()
			break
		}
		case "requestIndexingStatus": {
			const status = provider.codeIndexManager!.getCurrentStatus()
			provider.postMessageToWebview({
				type: "indexingStatusUpdate",
				values: status,
			})
			break
		}
		case "startIndexing": {
			try {
				const manager = provider.codeIndexManager!
				if (manager.isFeatureEnabled && manager.isFeatureConfigured) {
					if (!manager.isInitialized) {
						await manager.initialize(provider.contextProxy)
					}

					manager.startIndexing()
				}
			} catch (error) {
				provider.log(`Error starting indexing: ${error instanceof Error ? error.message : String(error)}`)
			}
			break
		}
		case "clearIndexData": {
			try {
				const manager = provider.codeIndexManager!
				await manager.clearIndexData()
				provider.postMessageToWebview({ type: "indexCleared", values: { success: true } })
			} catch (error) {
				provider.log(`Error clearing index data: ${error instanceof Error ? error.message : String(error)}`)
				provider.postMessageToWebview({
					type: "indexCleared",
					values: {
						success: false,
						error: error instanceof Error ? error.message : String(error),
					},
				})
			}
			break
		}
		// kilocode_change start
		case "toggleTaskFavorite":
			if (message.text) {
				await provider.toggleTaskFavorite(message.text)
			}
			break
		// kilocode_change end
		case "focusPanelRequest": {
			// Execute the focusPanel command to focus the WebView
			await vscode.commands.executeCommand(getCommand("focusPanel"))
			break
		}
		case "filterMarketplaceItems": {
			if (marketplaceManager && message.filters) {
				try {
					await marketplaceManager.updateWithFilteredItems({
						type: message.filters.type as MarketplaceItemType | undefined,
						search: message.filters.search,
						tags: message.filters.tags,
					})
					await provider.postStateToWebview()
				} catch (error) {
					console.error("Marketplace: Error filtering items:", error)
					vscode.window.showErrorMessage("Failed to filter marketplace items")
				}
			}
			break
		}

		case "fetchMarketplaceData": {
			// Fetch marketplace data on demand
			await provider.fetchMarketplaceData()
			break
		}

		case "installMarketplaceItem": {
			if (marketplaceManager && message.mpItem && message.mpInstallOptions) {
				try {
					const configFilePath = await marketplaceManager.installMarketplaceItem(
						message.mpItem,
						message.mpInstallOptions,
					)
					await provider.postStateToWebview()
					console.log(`Marketplace item installed and config file opened: ${configFilePath}`)

					// Send success message to webview
					provider.postMessageToWebview({
						type: "marketplaceInstallResult",
						success: true,
						slug: message.mpItem.id,
					})
				} catch (error) {
					console.error(`Error installing marketplace item: ${error}`)
					// Send error message to webview
					provider.postMessageToWebview({
						type: "marketplaceInstallResult",
						success: false,
						error: error instanceof Error ? error.message : String(error),
						slug: message.mpItem.id,
					})
				}
			}
			break
		}

		case "removeInstalledMarketplaceItem": {
			if (marketplaceManager && message.mpItem && message.mpInstallOptions) {
				try {
					await marketplaceManager.removeInstalledMarketplaceItem(message.mpItem, message.mpInstallOptions)
					await provider.postStateToWebview()
				} catch (error) {
					console.error(`Error removing marketplace item: ${error}`)
				}
			}
			break
		}

		case "installMarketplaceItemWithParameters": {
			if (marketplaceManager && message.payload && "item" in message.payload && "parameters" in message.payload) {
				try {
					const configFilePath = await marketplaceManager.installMarketplaceItem(message.payload.item, {
						parameters: message.payload.parameters,
					})
					await provider.postStateToWebview()
					console.log(`Marketplace item with parameters installed and config file opened: ${configFilePath}`)
				} catch (error) {
					console.error(`Error installing marketplace item with parameters: ${error}`)
					vscode.window.showErrorMessage(
						`Failed to install marketplace item: ${error instanceof Error ? error.message : String(error)}`,
					)
				}
			}
			break
		}

		case "switchTab": {
			if (message.tab) {
				// Capture tab shown event for all switchTab messages (which are user-initiated)
				if (TelemetryService.hasInstance()) {
					TelemetryService.instance.captureTabShown(message.tab)
				}

				await provider.postMessageToWebview({ type: "action", action: "switchTab", tab: message.tab })
			}
			break
		}
	}
}<|MERGE_RESOLUTION|>--- conflicted
+++ resolved
@@ -579,10 +579,6 @@
 		case "cancelTask":
 			await provider.cancelTask()
 			break
-<<<<<<< HEAD
-		case "allowedCommands":
-			await updateGlobalState("allowedCommands", message.commands ?? []) // kilocode_change
-=======
 		case "allowedCommands": {
 			// Validate and sanitize the commands array
 			const commands = message.commands ?? []
@@ -591,7 +587,6 @@
 				: []
 
 			await updateGlobalState("allowedCommands", validCommands)
->>>>>>> 6fce618f
 
 			// Also update workspace settings.
 			await vscode.workspace
@@ -630,7 +625,6 @@
 			const rootMcpPath = path.join(workspaceFolder.uri.fsPath, ".mcp.json")
 
 			try {
-<<<<<<< HEAD
 				// First check if .kilocode/mcp.json exists
 				const kilocodeExists = await fileExistsAtPath(mcpPath)
 				if (kilocodeExists) {
@@ -645,16 +639,9 @@
 					} else {
 						// If neither exists, create .kilocode/mcp.json to mark the territory
 						await fs.mkdir(rooDir, { recursive: true })
-						await fs.writeFile(mcpPath, JSON.stringify({ mcpServers: {} }, null, 2))
+						await safeWriteJson(mcpPath, { mcpServers: {} })
 						await openFile(mcpPath)
 					}
-=======
-				await fs.mkdir(rooDir, { recursive: true })
-				const exists = await fileExistsAtPath(mcpPath)
-
-				if (!exists) {
-					await safeWriteJson(mcpPath, { mcpServers: {} })
->>>>>>> 6fce618f
 				}
 			} catch (error) {
 				vscode.window.showErrorMessage(t("mcp:errors.create_json", { error: `${error}` }))
