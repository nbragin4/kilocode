--- conflicted
+++ resolved
@@ -2595,30 +2595,18 @@
 						})
 					}
 
-<<<<<<< HEAD
 					// Check if we should preserve reasoning in the assistant message
 					let finalAssistantMessage = assistantMessage
-					if (reasoningMessage && this.api.getModel().info.preserveReasoning) {
-						// Prepend reasoning in XML tags to the assistant message so it's included in API history
-						finalAssistantMessage = `<think>${reasoningMessage}</think>\n${assistantMessage}`
-					}
-
-					// kilocode_change start: also add tool calls to history
-					const assistantMessageContent = new Array<Anthropic.Messages.ContentBlockParam>()
-					if (finalAssistantMessage) {
-						assistantMessageContent.push({ type: "text", text: finalAssistantMessage })
-=======
 					// kilocode_change start: also add tool calls, reasoning_details to history
 					const assistantMessageContent = new Array<Anthropic.Messages.ContentBlockParam>()
 					assistantMessageContent.push(...antThinkingContent)
-					if (assistantMessage || reasoningDetails.length > 0) {
+					if (finalAssistantMessage || reasoningDetails.length > 0) {
 						assistantMessageContent.push({
 							type: "text",
-							text: assistantMessage,
+							text: finalAssistantMessage,
 							// @ts-ignore-next-line OpenRouter-specific property
 							reasoning_details: reasoningDetails.length > 0 ? reasoningDetails : undefined,
 						})
->>>>>>> 6d81c02b
 					}
 					assistantMessageContent.push(...assistantToolUses)
 					await this.addToApiConversationHistory({
