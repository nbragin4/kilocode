--- conflicted
+++ resolved
@@ -93,7 +93,6 @@
 			"stoppedWithReason": "Claude Code stopped with reason: {{reason}}",
 			"apiKeyModelPlanMismatch": "API keys and subscription plans allow different models. Make sure the selected model is included in your plan."
 		},
-<<<<<<< HEAD
 		"geminiCli": {
 			"oauthLoadFailed": "Failed to load OAuth credentials. Please authenticate first: {{error}}",
 			"tokenRefreshFailed": "Failed to refresh OAuth token: {{error}}",
@@ -103,12 +102,11 @@
 			"badRequest": "Bad request: {{details}}",
 			"apiError": "Gemini CLI API error: {{error}}",
 			"completionError": "Gemini CLI completion error: {{error}}"
-=======
+		},
 		"gemini": {
 			"generate_stream": "Gemini generate context stream error: {{error}}",
 			"generate_complete_prompt": "Gemini completion error: {{error}}",
 			"sources": "Sources:"
->>>>>>> 1695c83c
 		}
 	},
 	"warnings": {
