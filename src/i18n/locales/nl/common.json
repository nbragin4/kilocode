{
	"extension": {
		"name": "Kilo Code",
		"description": "Een compleet ontwikkelteam van AI-agenten in je editor."
	},
	"number_format": {
		"thousand_suffix": "k",
		"million_suffix": "m",
		"billion_suffix": "mrd"
	},
	"feedback": {
		"title": "Feedback",
		"description": "We horen graag uw feedback of helpen u graag met eventuele problemen die u ondervindt.",
		"githubIssues": "Meld een probleem op GitHub",
		"githubDiscussions": "Neem deel aan GitHub-discussies",
		"discord": "Word lid van onze Discord-community",
		"customerSupport": "Klantenservice"
	},
	"welcome": "Welkom, {{name}}! Je hebt {{count}} meldingen.",
	"items": {
		"zero": "Geen items",
		"one": "Eén item",
		"other": "{{count}} items"
	},
	"confirmation": {
		"reset_state": "Weet je zeker dat je alle status en geheime opslag in de extensie wilt resetten? Dit kan niet ongedaan worden gemaakt.",
		"delete_config_profile": "Weet je zeker dat je dit configuratieprofiel wilt verwijderen?",
		"delete_custom_mode": "Weet je zeker dat je deze aangepaste modus wilt verwijderen?",
		"delete_message": "Wat wil je verwijderen?",
		"just_this_message": "Alleen dit bericht",
		"this_and_subsequent": "Dit en alle volgende berichten"
	},
	"errors": {
		"invalid_data_uri": "Ongeldig data-URI-formaat",
		"checkpoint_timeout": "Time-out bij het herstellen van checkpoint.",
		"checkpoint_failed": "Herstellen van checkpoint mislukt.",
		"no_workspace": "Open eerst een projectmap",
		"update_support_prompt": "Bijwerken van ondersteuningsprompt mislukt",
		"reset_support_prompt": "Resetten van ondersteuningsprompt mislukt",
		"enhance_prompt": "Verbeteren van prompt mislukt",
		"get_system_prompt": "Ophalen van systeemprompt mislukt",
		"search_commits": "Zoeken naar commits mislukt",
		"save_api_config": "Opslaan van API-configuratie mislukt",
		"create_api_config": "Aanmaken van API-configuratie mislukt",
		"rename_api_config": "Hernoemen van API-configuratie mislukt",
		"load_api_config": "Laden van API-configuratie mislukt",
		"delete_api_config": "Verwijderen van API-configuratie mislukt",
		"list_api_config": "Ophalen van lijst met API-configuraties mislukt",
		"update_server_timeout": "Bijwerken van server-timeout mislukt",
<<<<<<< HEAD
		"create_mcp_json": "Aanmaken of openen van .kilocode/mcp.json mislukt: {{error}}",
=======
>>>>>>> 04a66f92
		"hmr_not_running": "Lokale ontwikkelserver draait niet, HMR werkt niet. Voer 'npm run dev' uit voordat je de extensie start om HMR in te schakelen.",
		"retrieve_current_mode": "Fout: ophalen van huidige modus uit status mislukt.",
		"failed_delete_repo": "Verwijderen van gekoppelde schaduwrepository of branch mislukt: {{error}}",
		"failed_remove_directory": "Verwijderen van taakmap mislukt: {{error}}",
		"custom_storage_path_unusable": "Aangepast opslagpad \"{{path}}\" is onbruikbaar, standaardpad wordt gebruikt",
		"cannot_access_path": "Kan pad {{path}} niet openen: {{error}}",
		"settings_import_failed": "Importeren van instellingen mislukt: {{error}}.",
		"mistake_limit_guidance": "Dit kan duiden op een fout in het denkproces van het model of het onvermogen om een tool correct te gebruiken, wat kan worden verminderd met gebruikersbegeleiding (bijv. \"Probeer de taak op te delen in kleinere stappen\").",
		"violated_organization_allowlist": "Taak uitvoeren mislukt: het huidige profiel schendt de instellingen van uw organisatie",
		"condense_failed": "Comprimeren van context mislukt",
		"condense_not_enough_messages": "Niet genoeg berichten om context te comprimeren",
		"condensed_recently": "Context is recent gecomprimeerd; deze poging wordt overgeslagen",
		"condense_handler_invalid": "API-handler voor het comprimeren van context is ongeldig",
		"condense_context_grew": "Contextgrootte nam toe tijdens comprimeren; deze poging wordt overgeslagen",
		"share_task_failed": "Delen van taak mislukt",
		"share_no_active_task": "Geen actieve taak om te delen"
	},
	"warnings": {
		"no_terminal_content": "Geen terminalinhoud geselecteerd",
		"missing_task_files": "De bestanden van deze taak ontbreken. Wil je deze uit de takenlijst verwijderen?"
	},
	"info": {
		"no_changes": "Geen wijzigingen gevonden.",
		"clipboard_copy": "Systeemprompt succesvol gekopieerd naar klembord",
		"history_cleanup": "{{count}} taak/taken met ontbrekende bestanden uit geschiedenis verwijderd.",
		"custom_storage_path_set": "Aangepast opslagpad ingesteld: {{path}}",
		"default_storage_path": "Terug naar standaard opslagpad",
		"settings_imported": "Instellingen succesvol geïmporteerd.",
		"share_link_copied": "Deellink gekopieerd naar klembord"
	},
	"answers": {
		"yes": "Ja",
		"no": "Nee",
		"cancel": "Annuleren",
		"remove": "Verwijderen",
		"keep": "Behouden"
	},
	"tasks": {
		"canceled": "Taakfout: gestopt en geannuleerd door gebruiker.",
		"deleted": "Taakfout: gestopt en verwijderd door gebruiker."
	},
	"storage": {
		"prompt_custom_path": "Voer een aangepast opslagpad voor gespreksgeschiedenis in, laat leeg voor standaardlocatie",
		"path_placeholder": "D:\\KiloCodeStorage",
		"enter_absolute_path": "Voer een absoluut pad in (bijv. D:\\KiloCodeStorage of /home/user/storage)",
		"enter_valid_path": "Voer een geldig pad in"
	},
	"input": {
		"task_prompt": "Wat moet Kilo Code doen?",
		"task_placeholder": "Typ hier je taak"
	}
}<|MERGE_RESOLUTION|>--- conflicted
+++ resolved
@@ -47,10 +47,6 @@
 		"delete_api_config": "Verwijderen van API-configuratie mislukt",
 		"list_api_config": "Ophalen van lijst met API-configuraties mislukt",
 		"update_server_timeout": "Bijwerken van server-timeout mislukt",
-<<<<<<< HEAD
-		"create_mcp_json": "Aanmaken of openen van .kilocode/mcp.json mislukt: {{error}}",
-=======
->>>>>>> 04a66f92
 		"hmr_not_running": "Lokale ontwikkelserver draait niet, HMR werkt niet. Voer 'npm run dev' uit voordat je de extensie start om HMR in te schakelen.",
 		"retrieve_current_mode": "Fout: ophalen van huidige modus uit status mislukt.",
 		"failed_delete_repo": "Verwijderen van gekoppelde schaduwrepository of branch mislukt: {{error}}",
