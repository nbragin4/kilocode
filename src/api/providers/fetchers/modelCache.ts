import * as path from "path"
import fs from "fs/promises"

import NodeCache from "node-cache"

import type { ProviderName } from "@roo-code/types"

import { safeWriteJson } from "../../../utils/safeWriteJson"

import { ContextProxy } from "../../../core/config/ContextProxy"
import { getCacheDirectoryPath } from "../../../utils/storage"
import type { RouterName, ModelRecord } from "../../../shared/api"
import { fileExistsAtPath } from "../../../utils/fs"

import { getOpenRouterModels } from "./openrouter"
import { getVercelAiGatewayModels } from "./vercel-ai-gateway"
import { getRequestyModels } from "./requesty"
import { getGlamaModels } from "./glama"
import { getUnboundModels } from "./unbound"
import { getLiteLLMModels } from "./litellm"
import { GetModelsOptions } from "../../../shared/api"
import { getKiloUrlFromToken } from "@roo-code/types"
import { getOllamaModels } from "./ollama"
import { getLMStudioModels } from "./lmstudio"
import { getIOIntelligenceModels } from "./io-intelligence"
// kilocode_change start
import { getOvhCloudAiEndpointsModels } from "./ovhcloud"
import { getGeminiModels } from "./gemini"
import { getInceptionModels } from "./inception"
import { getSyntheticModels } from "./synthetic"
// kilocode_change end

import { getDeepInfraModels } from "./deepinfra"
import { getHuggingFaceModels } from "./huggingface"
import { getRooModels } from "./roo"
import { getChutesModels } from "./chutes"

const memoryCache = new NodeCache({ stdTTL: 5 * 60, checkperiod: 5 * 60 })

export /*kilocode_change*/ async function writeModels(router: RouterName, data: ModelRecord) {
	const filename = `${router}_models.json`
	const cacheDir = await getCacheDirectoryPath(ContextProxy.instance.globalStorageUri.fsPath)
	await safeWriteJson(path.join(cacheDir, filename), data)
}

export /*kilocode_change*/ async function readModels(router: RouterName): Promise<ModelRecord | undefined> {
	const filename = `${router}_models.json`
	const cacheDir = await getCacheDirectoryPath(ContextProxy.instance.globalStorageUri.fsPath)
	const filePath = path.join(cacheDir, filename)
	const exists = await fileExistsAtPath(filePath)
	return exists ? JSON.parse(await fs.readFile(filePath, "utf8")) : undefined
}

/**
 * Get models from the cache or fetch them from the provider and cache them.
 * There are two caches:
 * 1. Memory cache - This is a simple in-memory cache that is used to store models for a short period of time.
 * 2. File cache - This is a file-based cache that is used to store models for a longer period of time.
 *
 * @param router - The router to fetch models from.
 * @param apiKey - Optional API key for the provider.
 * @param baseUrl - Optional base URL for the provider (currently used only for LiteLLM).
 * @returns The models from the cache or the fetched models.
 */
export const getModels = async (options: GetModelsOptions): Promise<ModelRecord> => {
	const { provider } = options

	let models = getModelsFromCache(provider)

	if (models) {
		return models
	}

	try {
		switch (provider) {
			case "openrouter":
				// kilocode_change start: base url and bearer token
				models = await getOpenRouterModels({
					openRouterBaseUrl: options.baseUrl,
					headers: options.apiKey ? { Authorization: `Bearer ${options.apiKey}` } : undefined,
				})
				// kilocode_change end
				break
			case "requesty":
				// Requesty models endpoint requires an API key for per-user custom policies.
				models = await getRequestyModels(options.baseUrl, options.apiKey)
				break
			case "glama":
				models = await getGlamaModels()
				break
			case "unbound":
				// Unbound models endpoint requires an API key to fetch application specific models.
				models = await getUnboundModels(options.apiKey)
				break
			case "litellm":
				// Type safety ensures apiKey and baseUrl are always provided for LiteLLM.
				models = await getLiteLLMModels(options.apiKey, options.baseUrl)
				break
			// kilocode_change start
			case "kilocode": {
				const backendUrl = options.kilocodeOrganizationId
					? `https://api.kilocode.ai/api/organizations/${options.kilocodeOrganizationId}`
					: "https://api.kilocode.ai/api/openrouter"
				const openRouterBaseUrl = getKiloUrlFromToken(backendUrl, options.kilocodeToken ?? "")
				models = await getOpenRouterModels({
					openRouterBaseUrl,
					headers: options.kilocodeToken ? { Authorization: `Bearer ${options.kilocodeToken}` } : undefined,
				})
				break
			}
<<<<<<< HEAD
			case "chutes":
				models = await getChutesModels(options.apiKey)
				break
			case "synthetic":
				models = await getSyntheticModels(options.apiKey)
				break
=======
>>>>>>> d23afe84
			case "gemini":
				models = await getGeminiModels({
					apiKey: options.apiKey,
					baseUrl: options.baseUrl,
				})
				break
			// kilocode_change end
			case "ollama":
				models = await getOllamaModels(options.baseUrl, options.apiKey, options.numCtx /*kilocode_change*/)
				break
			case "lmstudio":
				models = await getLMStudioModels(options.baseUrl)
				break
			case "deepinfra":
				models = await getDeepInfraModels(options.apiKey, options.baseUrl)
				break
			case "io-intelligence":
				models = await getIOIntelligenceModels(options.apiKey)
				break
			case "vercel-ai-gateway":
				models = await getVercelAiGatewayModels()
				break
			case "huggingface":
				models = await getHuggingFaceModels()
				break
			// kilocode_change start
			case "inception":
				models = await getInceptionModels()
				break
			case "ovhcloud":
				models = await getOvhCloudAiEndpointsModels()
				break
			// kilocode_change end
			case "roo": {
				// Roo Code Cloud provider requires baseUrl and optional apiKey
				const rooBaseUrl =
					options.baseUrl ?? process.env.ROO_CODE_PROVIDER_URL ?? "https://api.roocode.com/proxy"
				models = await getRooModels(rooBaseUrl, options.apiKey)
				break
			}
			case "chutes":
				models = await getChutesModels(options.apiKey)
				break
			default: {
				// Ensures router is exhaustively checked if RouterName is a strict union.
				const exhaustiveCheck: never = provider
				throw new Error(`Unknown provider: ${exhaustiveCheck}`)
			}
		}

		// Cache the fetched models (even if empty, to signify a successful fetch with no models).
		memoryCache.set(provider, models)

		/* kilocode_change: skip useless file IO
		await writeModels(provider, models).catch((err) =>
			console.error(`[getModels] Error writing ${provider} models to file cache:`, err),
		)

		try {
			models = await readModels(provider)
		} catch (error) {
			console.error(`[getModels] error reading ${provider} models from file cache`, error)
		}
		*/
		return models || {}
	} catch (error) {
		// Log the error and re-throw it so the caller can handle it (e.g., show a UI message).
		console.error(`[getModels] Failed to fetch models in modelCache for ${provider}:`, error)

		throw error // Re-throw the original error to be handled by the caller.
	}
}

/**
 * Flush models memory cache for a specific router.
 *
 * @param router - The router to flush models for.
 */
export const flushModels = async (router: RouterName) => {
	memoryCache.del(router)
}

export function getModelsFromCache(provider: ProviderName) {
	return memoryCache.get<ModelRecord>(provider)
}<|MERGE_RESOLUTION|>--- conflicted
+++ resolved
@@ -108,15 +108,12 @@
 				})
 				break
 			}
-<<<<<<< HEAD
 			case "chutes":
 				models = await getChutesModels(options.apiKey)
 				break
 			case "synthetic":
 				models = await getSyntheticModels(options.apiKey)
 				break
-=======
->>>>>>> d23afe84
 			case "gemini":
 				models = await getGeminiModels({
 					apiKey: options.apiKey,
