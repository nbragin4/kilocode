import { type AssistantConfig } from "@continuedev/sdk";
import { Box, Text, useApp, useInput } from "ink";
import React, { useState } from "react";
import SlashCommandUI from "./SlashCommandUI.js";
import FileSearchUI from "./FileSearchUI.js";
import { TextBuffer } from "./TextBuffer.js";
import { InputHistory } from "../util/inputHistory.js";

interface UserInputProps {
  onSubmit: (message: string) => void;
  isWaitingForResponse: boolean;
  inputMode: boolean;
  onInterrupt?: () => void;
  assistant: AssistantConfig;
  onFileAttached?: (filePath: string, content: string) => void;
}

const UserInput: React.FC<UserInputProps> = ({
  onSubmit,
  isWaitingForResponse,
  inputMode,
  onInterrupt,
  assistant,
  onFileAttached,
}) => {
  const [textBuffer] = useState(() => new TextBuffer());
  const [inputHistory] = useState(() => new InputHistory());
  const [inputText, setInputText] = useState("");
  const [cursorPosition, setCursorPosition] = useState(0);
  const [showSlashCommands, setShowSlashCommands] = useState(false);
  const [slashCommandFilter, setSlashCommandFilter] = useState("");
  const [selectedCommandIndex, setSelectedCommandIndex] = useState(0);
  const [showFileSearch, setShowFileSearch] = useState(false);
  const [fileSearchFilter, setFileSearchFilter] = useState("");
  const [selectedFileIndex, setSelectedFileIndex] = useState(0);
  const [currentFiles, setCurrentFiles] = useState<Array<{path: string; displayName: string}>>([]);
  const { exit } = useApp();

  // Get all available slash commands
  const getSlashCommands = () => {
    const systemCommands = [
      { name: "help", description: "Show help message" },
      { name: "exit", description: "Exit the chat" },
      { name: "login", description: "Authenticate with your account" },
      { name: "logout", description: "Sign out of your current session" },
      {
        name: "whoami",
        description: "Check who you're currently logged in as",
      },
    ];

    const assistantCommands =
      assistant.prompts?.map((prompt) => ({
        name: prompt?.name || "",
        description: prompt?.description || "",
      })) || [];

    return [...systemCommands, ...assistantCommands];
  };

  // Update slash command UI state based on input
  const updateSlashCommandState = (text: string, cursor: number) => {
    // Check if we're in a slash command context
    const beforeCursor = text.slice(0, cursor);
    const lastSlashIndex = beforeCursor.lastIndexOf("/");

    if (lastSlashIndex !== -1) {
      // Check if there's any whitespace between the last slash and cursor
      const afterSlash = beforeCursor.slice(lastSlashIndex + 1);

      if (!afterSlash.includes(" ") && !afterSlash.includes("\n")) {
        // We're in a slash command context
        setShowSlashCommands(true);
        setSlashCommandFilter(afterSlash);
        setSelectedCommandIndex(0);
        setShowFileSearch(false);
      } else {
        setShowSlashCommands(false);
      }
    } else {
      setShowSlashCommands(false);
    }
  };

  // Update file search UI state based on input
  const updateFileSearchState = (text: string, cursor: number) => {
    // Check if we're in a file search context
    const beforeCursor = text.slice(0, cursor);
    const lastAtIndex = beforeCursor.lastIndexOf("@");

    if (lastAtIndex !== -1) {
      // Check if there's any whitespace between the last @ and cursor
      const afterAt = beforeCursor.slice(lastAtIndex + 1);

      if (!afterAt.includes(" ") && !afterAt.includes("\n")) {
        // We're in a file search context
        setShowFileSearch(true);
        setFileSearchFilter(afterAt);
        setSelectedFileIndex(0);
        setShowSlashCommands(false);
      } else {
        setShowFileSearch(false);
      }
    } else {
      setShowFileSearch(false);
    }
  };

  // Get filtered commands for navigation - using the same sorting logic as SlashCommandUI
  const getFilteredCommands = () => {
    const allCommands = getSlashCommands();
    return allCommands
      .filter((cmd) =>
        cmd.name.toLowerCase().includes(slashCommandFilter.toLowerCase())
      )
      .sort((a, b) => {
        const aStartsWith = a.name.toLowerCase().startsWith(slashCommandFilter.toLowerCase());
        const bStartsWith = b.name.toLowerCase().startsWith(slashCommandFilter.toLowerCase());

        if (aStartsWith && !bStartsWith) return -1;
        if (!aStartsWith && bStartsWith) return 1;

        return a.name.localeCompare(b.name);
      });
  };

  // Handle slash command selection
  const selectSlashCommand = (commandName: string) => {
    const beforeCursor = inputText.slice(0, cursorPosition);
    const lastSlashIndex = beforeCursor.lastIndexOf("/");

    if (lastSlashIndex !== -1) {
      const beforeSlash = inputText.slice(0, lastSlashIndex);
      const afterCursor = inputText.slice(cursorPosition);

      // Replace the partial command with the full command
      const newText = beforeSlash + "/" + commandName + " " + afterCursor;
      const newCursorPos = lastSlashIndex + 1 + commandName.length + 1;

      textBuffer.setText(newText);
      textBuffer.setCursor(newCursorPos);
      setInputText(newText);
      setCursorPosition(newCursorPos);
      setShowSlashCommands(false);
    }
  };

  // Handle file selection
  const selectFile = async (filePath: string) => {
    const beforeCursor = inputText.slice(0, cursorPosition);
    const lastAtIndex = beforeCursor.lastIndexOf("@");

    if (lastAtIndex !== -1) {
      const beforeAt = inputText.slice(0, lastAtIndex);
      const afterCursor = inputText.slice(cursorPosition);

      // Replace the partial file reference with the full file name
      const fileName = filePath.split('/').pop() || filePath;
      const newText = beforeAt + "@" + fileName + " " + afterCursor;
      const newCursorPos = lastAtIndex + 1 + fileName.length + 1;

      textBuffer.setText(newText);
      textBuffer.setCursor(newCursorPos);
      setInputText(newText);
      setCursorPosition(newCursorPos);
      setShowFileSearch(false);

      // Read the file content and notify parent component
      if (onFileAttached) {
        try {
          const fs = await import("fs/promises");
          const content = await fs.readFile(filePath, "utf-8");
          onFileAttached(filePath, content);
        } catch (error) {
          console.error(`Error reading file ${filePath}:`, error);
        }
      }
    }
  };

  useInput((input, key) => {
    if (key.ctrl && (input === "c" || input === "d")) {
      exit();
      return;
    }

    // Handle escape key to interrupt streaming
    if (key.escape && isWaitingForResponse && onInterrupt) {
      onInterrupt();
      return;
    }

    // Handle escape key to close slash command UI
    if (key.escape && showSlashCommands && inputMode) {
      setShowSlashCommands(false);
      return;
    }

<<<<<<< HEAD
    // Handle escape key to close file search UI
    if (key.escape && showFileSearch && inputMode) {
      setShowFileSearch(false);
      return;
    }

=======
    // Allow typing during streaming, but block submission
>>>>>>> 7ec07134
    if (!inputMode) {
      // Block only Enter key submission during streaming
      if (key.return && !key.shift) {
        return;
      }
      // Allow all other input (typing, navigation, etc.)
    }

    // Handle slash command navigation
    if (showSlashCommands) {
      const filteredCommands = getFilteredCommands();

      if (key.upArrow) {
        setSelectedCommandIndex((prev) =>
          prev > 0 ? prev - 1 : filteredCommands.length - 1
        );
        return;
      }

      if (key.downArrow) {
        setSelectedCommandIndex((prev) =>
          prev < filteredCommands.length - 1 ? prev + 1 : 0
        );
        return;
      }

      if (key.return && !key.shift) {
        if (filteredCommands.length > 0) {
          selectSlashCommand(filteredCommands[selectedCommandIndex].name);
        }
        return;
      }

      if (key.tab) {
        if (filteredCommands.length > 0) {
          selectSlashCommand(filteredCommands[selectedCommandIndex].name);
        }
        return;
      }
    }

    // Handle file search navigation
    if (showFileSearch) {
      if (key.upArrow) {
        setSelectedFileIndex((prev) => (prev > 0 ? prev - 1 : Math.max(0, Math.min(currentFiles.length - 1, 9))));
        return;
      }

      if (key.downArrow) {
        setSelectedFileIndex((prev) => (prev < Math.min(currentFiles.length - 1, 9) ? prev + 1 : 0));
        return;
      }

      if (key.return && !key.shift) {
        if (currentFiles.length > 0 && selectedFileIndex < currentFiles.length) {
          selectFile(currentFiles[selectedFileIndex].path);
        }
        return;
      }

      if (key.tab) {
        if (currentFiles.length > 0 && selectedFileIndex < currentFiles.length) {
          selectFile(currentFiles[selectedFileIndex].path);
        }
        return;
      }
    }

    // Handle input history navigation (only when not in slash command or file search mode)
    if (!showSlashCommands && !showFileSearch) {
      if (key.upArrow) {
        const historyEntry = inputHistory.navigateUp(inputText);
        if (historyEntry !== null) {
          textBuffer.setText(historyEntry);
          textBuffer.setCursor(historyEntry.length);
          setInputText(historyEntry);
          setCursorPosition(historyEntry.length);
        }
        return;
      }

      if (key.downArrow) {
        const historyEntry = inputHistory.navigateDown(inputText);
        if (historyEntry !== null) {
          textBuffer.setText(historyEntry);
          textBuffer.setCursor(historyEntry.length);
          setInputText(historyEntry);
          setCursorPosition(historyEntry.length);
        }
        return;
      }
    }

    // Handle Enter key (regular enter for submit)
    if (key.return && !key.shift) {
      if (textBuffer.text.trim() && !isWaitingForResponse) {
        const submittedText = textBuffer.text.trim();
        inputHistory.addEntry(submittedText);
        onSubmit(submittedText);
        textBuffer.clear();
        setInputText("");
        setCursorPosition(0);
        setShowSlashCommands(false);
      }
      // Note: Enter key is already blocked during streaming by the inputMode check above
      return;
    }

    // Handle Shift+Enter (carriage return character) for new line
    if (input === "\r" || input === "\\\r") {
      const handled = textBuffer.handleInput("\n", key);
      if (handled) {
        const newText = textBuffer.text;
        const newCursor = textBuffer.cursor;
        setInputText(newText);
        setCursorPosition(newCursor);
        updateSlashCommandState(newText, newCursor);
        updateFileSearchState(newText, newCursor);
      }
      return;
    }

    // Let TextBuffer handle the input
    const handled = textBuffer.handleInput(input, key);

    // Update React state to trigger re-render
    if (handled) {
      const newText = textBuffer.text;
      const newCursor = textBuffer.cursor;
      setInputText(newText);
      setCursorPosition(newCursor);
      updateSlashCommandState(newText, newCursor);
      updateFileSearchState(newText, newCursor);
      
      // Reset history navigation when user starts typing
      inputHistory.resetNavigation();
    }
  });

  const renderInputText = () => {
    const placeholderText = "Ask anything, @ for context, / for slash commands";
    if (inputText.length === 0) {
      return (
        <>
          {(inputMode || isWaitingForResponse) && (
            <Text color="gray">▋{placeholderText}</Text>
          )}
          {!inputMode && !isWaitingForResponse && (
            <Text color="gray">{placeholderText}</Text>
          )}
        </>
      );
    }

    if (inputMode || isWaitingForResponse) {
      // Handle multi-line text with cursor
      const lines = inputText.split("\n");
      let charCount = 0;
      let cursorLine = 0;
      let cursorCol = 0;

      // Find which line and column the cursor is on
      for (let i = 0; i < lines.length; i++) {
        if (cursorPosition <= charCount + lines[i].length) {
          cursorLine = i;
          cursorCol = cursorPosition - charCount;
          break;
        }
        charCount += lines[i].length + 1; // +1 for the newline character
      }

      // Handle cursor at the very end
      if (cursorPosition >= inputText.length) {
        cursorLine = lines.length - 1;
        cursorCol = lines[cursorLine].length;
      }

      return (
        <Box flexDirection="column">
          {lines.map((line, lineIndex) => {
            if (lineIndex === cursorLine) {
              // Line with cursor
              const beforeCursor = line.slice(0, cursorCol);
              const atCursor = line.slice(cursorCol, cursorCol + 1);
              const afterCursor = line.slice(cursorCol + 1);

              return (
                <Text key={lineIndex}>
                  {beforeCursor}
                  <Text inverse>{atCursor || " "}</Text>
                  {afterCursor}
                </Text>
              );
            } else {
              // Regular line - ensure empty lines still render
              return <Text key={lineIndex}>{line || " "}</Text>;
            }
          })}
        </Box>
      );
    } else {
      // Not in input mode, just display the text
      return (
        <Box flexDirection="column">
          {inputText.split("\n").map((line, index) => (
            <Text key={index}>{line || " "}</Text>
          ))}
        </Box>
      );
    }
  };

  return (
    <Box flexDirection="column">
      {/* Input box */}
      <Box borderStyle="round" borderTop={true} paddingX={1} borderColor="gray">
        <Text color="green" bold>
          ●{" "}
        </Text>
        {renderInputText()}
      </Box>

      {/* Slash command UI */}
      {showSlashCommands && inputMode && (
        <SlashCommandUI
          assistant={assistant}
          filter={slashCommandFilter}
          selectedIndex={selectedCommandIndex}
          onSelect={selectSlashCommand}
        />
      )}

      {/* File search UI */}
      {showFileSearch && inputMode && (
        <FileSearchUI
          filter={fileSearchFilter}
          selectedIndex={selectedFileIndex}
          onSelect={selectFile}
          onFilesUpdated={setCurrentFiles}
        />
      )}
    </Box>
  );
};

export default UserInput;<|MERGE_RESOLUTION|>--- conflicted
+++ resolved
@@ -196,16 +196,13 @@
       return;
     }
 
-<<<<<<< HEAD
     // Handle escape key to close file search UI
     if (key.escape && showFileSearch && inputMode) {
       setShowFileSearch(false);
       return;
     }
 
-=======
     // Allow typing during streaming, but block submission
->>>>>>> 7ec07134
     if (!inputMode) {
       // Block only Enter key submission during streaming
       if (key.return && !key.shift) {
